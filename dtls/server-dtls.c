--- conflicted
+++ resolved
@@ -44,8 +44,6 @@
 struct sockaddr_in servAddr;        /* our server's address */
 struct sockaddr_in cliaddr;         /* the client's address */
 
-<<<<<<< HEAD
-int AwaitDGram(WOLFSSL_CTX* ctx);   /* Separate out Handling Datagrams */
 void sig_handler(const int sig);
 
 void sig_handler(const int sig)
@@ -54,10 +52,7 @@
     cleanup = 1;
 }
 
-int AwaitDGram(WOLFSSL_CTX* ctx)
-=======
 int main(int argc, char** argv)
->>>>>>> 55ad1ab9
 {
     /* cont short for "continue?", Loc short for "location" */
     int         cont = 0;
@@ -77,6 +72,13 @@
     unsigned char b[MSGLEN];      /* watch for incoming messages */
     char          buff[MSGLEN];   /* the incoming message */
     char          ack[] = "I hear you fashizzle!\n";
+    
+    /* Code for handling signals */
+    struct sigaction act, oact;
+    act.sa_handler = sig_handler;
+    sigemptyset(&act.sa_mask);
+    act.sa_flags = 0;
+    sigaction(SIGINT, &act, &oact);
 
     /* "./config --enable-debug" and uncomment next line for debugging */
     /* wolfSSL_Debugging_ON(); */
@@ -217,65 +219,12 @@
         printf("Client left cont to idle state\n");
         cont = 0;
     }
-<<<<<<< HEAD
-
+    
+    /* With the "continue" keywords, it is possible for the loop to exit *
+     * without changing the value of cont                                */
     if (cleanup == 1) {
-        return 1;
-    }
-
-    return 0;
-}
-
-int main(void)
-{
-    /* cont short for "continue?", Loc short for "location" */
-    int         cont = 0;
-    char        caCertLoc[] = "../certs/ca-cert.pem";
-    char        servCertLoc[] = "../certs/server-cert.pem";
-    char        servKeyLoc[] = "../certs/server-key.pem";
-    WOLFSSL_CTX* ctx;
-
-    /* Code for handling signals */
-    struct sigaction act, oact;
-
-    act.sa_handler = sig_handler;
-    sigemptyset(&act.sa_mask);
-    act.sa_flags = 0;
-    sigaction(SIGINT, &act, &oact);
-
-    /* "./config --enable-debug" and uncomment next line for debugging */
-    /* wolfSSL_Debugging_ON(); */
-
-    /* Initialize wolfSSL */
-    wolfSSL_Init();
-
-    /* Set ctx to DTLS 1.2 */
-    if ((ctx = wolfSSL_CTX_new(wolfDTLSv1_2_server_method())) == NULL) {
-        printf("wolfSSL_CTX_new error.\n");
-        return 1;
-    }
-    /* Load CA certificates */
-    if (wolfSSL_CTX_load_verify_locations(ctx,caCertLoc,0) !=
-            SSL_SUCCESS) {
-        printf("Error loading %s, please check the file.\n", caCertLoc);
-        return 1;
-    }
-    /* Load server certificates */
-    if (wolfSSL_CTX_use_certificate_file(ctx, servCertLoc, SSL_FILETYPE_PEM) !=
-                                                                 SSL_SUCCESS) {
-        printf("Error loading %s, please check the file.\n", servCertLoc);
-        return 1;
-    }
-    /* Load server Keys */
-    if (wolfSSL_CTX_use_PrivateKey_file(ctx, servKeyLoc,
-                SSL_FILETYPE_PEM) != SSL_SUCCESS) {
-        printf("Error loading %s, please check the file.\n", servKeyLoc);
-        return 1;
-    }
-
-    cont = AwaitDGram(ctx);
-=======
->>>>>>> 55ad1ab9
+        cont = 1;
+    }
 
     if (cont == 1) {
         wolfSSL_CTX_free(ctx);
