<<<<<<< HEAD
# WOLFSSL UDP & DTLS TUTORIAL
## Contents:
- Chapter 1: A Simple UDP Server & Client
  - 1.1.1. Introduction and Description of UDP
  - 1.1.2. Creating a UDP/IP Server
    - 1.1.2.1. Create the Socket
    - 1.1.2.2. Identify/Name the Socket
    - 1.1.2.3. Begin a Loop
    - 1.1.2.4. Wait for a Message
    - 1.1.2.5. Reply to Message
    - 1.1.2.6. Close the Socket
    - 1.1.2.7. End the Loop
  - 1.2. Create Basic UDP Client
- Chapter 2: Layering DTLS onto Simple Server and Client
  - 2.1.1. New Imports
  - 2.1.2. Increase MSGLEN
  - 2.1.3. Shifting Variables, Adding Functionality
    - 2.1.3.1. Create Cleanup
    - 2.1.3.2. Create Ctx
  - 2.1.4. Tie Client Connection Together in Main
    - 2.1.4.1. Add an Acknowledge
    - 2.1.4.2. Remove Unnecessary Variables and Move all Declarations Together
    - 2.1.4.3. Loop Shift
  - 2.1.5. Update Main Function
    - 2.1.5.1. If Defined, Turn on wolfSSL Debugging
    - 2.1.5.2. Initialize wolfSSL, Load Certificates and Keys
    - 2.1.5.3. Add Memory Freeing Functionality
  - 2.1.6. Quick Recap
  - 2.1.7. Adding DTLS to Server
    - 2.1.7.1. Avoid Socket in Use Error
    - 2.1.7.2. Await Datagram Arrival
    - 2.1.7.3. Using wolfSSL to Open a Session with Client
    - 2.1.7.4. Read the Message, Acknowledge that Message was Read
    - 2.1.7.5. Free the Memory
  - 2.2.1. Enable DTLS
  - 2.2.2. wolfSSL Tutorial
    - 2.2.2.1. Port Definition
    - 2.2.2.2. Edit Arguments
    - 2.2.2.3. Implement wolfSSL Read/Write Functions
  - 2.2.3. Set Peer
  - 2.2.4. Connect
  - 2.2.5. Write/Read
  - 2.2.6. Shutdown, Free, Cleanup
  - 2.2.7. Adjust Makefile
- Chapter 3: Multithreading a DTLS Server with POSIX Threads
  - 3.1.1. Elements Required for Thread Managment
  - 3.1.1.1. threadArgs Struct
  - 3.1.1.2. Thread Creation and Deletion
  - 3.1.1.3. ThreadHandler Method
    - 3.1.1.3.1. pthread_detach
    - 3.1.1.3.2. Instance Variables
    - 3.1.1.3.3. memcpy
    - 3.1.1.3.4. 'ssl' Object Creation
    - 3.1.1.3.5. wolfSSL_accept, wolfSSL_read, wolfSSL_write, etc.
     - 3.1.1.3.6. Thread Memory Cleanup
    - 3.1.2. Review
- Chapter 4: Session Resumpton with DTLS
  - 4.1.1. Storage of the Previous Session Information
  - 4.1.2. Memory Cleanup and Management
  - 4.1.3. Reconnect with Old Session Data
  - 4.1.4. Cleanup
- Chapter 5: Convert Server and Client to Nonblocking
  - 5.1.1. A Note About Functions
  - 5.1.2. Add New Headers to Top of File
  - 5.1.3. Add Enum Variables for Testing Functions
  - 5.1.4. Add a DTLS Selection Function
  - 5.1.5. Nonblocking DTLS Connect Function
  - 5.1.6. Adjust Datagram Client Function
- References
##  CHAPTER 1: A Simple UDP Server & Client
###  Section 1: By Kaleb Himes
####  1.1.1. Introduction and Description of UDP
What is UDP? User Datagram Protocol (UDP) is a core member of Internet Protocol Suite (IPS). Messages sent using UDP are called datagrams. A client can send messages to other hosts (clients or servers that have host capabilities) on an Internet Protocol (IP) network without any prior communications to set up special transmissions channels or data paths. A formal definition can be found in [Request for Comments (RFC) 768](http://tools.ietf.org/html/rfc768).

UDP uses a minimal amount of protocol mechanisms in that it requires no handshake. Rather UDP uses a checksum for data integrity and port numbers for addressing different functions at the source and destination of the datagram.

> PROS: UDP is ideal for time conservation. The lack of having to re-transmit messages (if packets are lost) makes it suitable for real-time applications such as voice over IP or live streaming.

> CONS: UDP provides no guarantees to the upper layer protocol for message delivery and the UDP protocol layer retains no backup of UDP messages once sent. Therefore messages are non-recoverable once sent.

In summary, these are the key points regarding UDP:
- No connection to create and maintain
- More control over when data is sent
- No error recovery
- No compensation for lost packets
- Packets may arrive out of order
- No congestion control
- Overall, UDP is lightweight but unreliable. Some applications where UDP is used include DNS, NFS, and SNMP.`
=======
##  CHAPTER 1: A Simple UDP SERVER & Client

###  Section 1: By Kaleb Himes

####  1.1. Introduction and description of UDP
What is UDP? User Datagram Protocol (UDP) is a core member of Internet Protocol Suite (IPS). Messages sent using UDP are called datagrams. A client can send messages to other hosts (clients or servers that have host capabilities) on an Internet Protocol (IP) network without any prior communications to set up special transmissions channels or data paths. A formal definition can be found in Request for Comments (RFC) 768 (http://tools.ietf.org/html/rfc768).

UDP uses a minimum of protocol mechanisms in that it requires no handshake. Rather UDP uses a checksum for data integrity and port numbers for addressing different functions at the source and destination of the datagram.

UDP is ideal for time conservation. The lack of having to re-transmit messages (if packets are lost) makes it suitable for real-time applications such as voice over IP or live streaming.

CONS: UDP provides no guarantees to the upper layer protocol for message delivery and the UDP protocol layer retains no backup of UDP messages once sent. Therefore messages are non-recoverable once sent.
>>>>>>> c15ac5e8

UDP header consists of 4 fields, each of which is 16 bits.
1. Field 1 contains information about the port from which the message originated.
2. Field 2 contains information about the destination port.
3. Field 3 defines the length in bytes of the UDP header and data. Allows for datagram of maximum size 65,535 bytes to be defined. If larger, set to 0. (IPv6 will allow larger).
4. Field 4 contains a Checksum for security purposes. Contains some checksum of the header and data.

###### CHECKSUM
All 16 bit words are summed using “one's complement arithmetic”. The sum is then “one's complemented” and this is the value placed in the UDP checksum field.

##### Figure 1.1: Checksum Example
Example: you have two 16 bit words as follows:
```c
    ONE's COMPLEMENT OF WORD1:     1 0 0 1 1 1 1 0 0 1 1 0 0 0 1 0
    ONE's COMPLEMENT OF WORD2:     0 1 0 1 0 0 0 1 0 1 0 0 1 1 0 1

                          SUM:     1 1 1 0 1 1 1 1 1 0 1 0 1 1 1 1
                                   -------------------------------
      ONE's COMPLEMENT OF SUM:     0 0 0 1 0 0 0 0 0 1 0 1 0 0 0 0
```
The final value would be placed in the Checksum Field.

<<<<<<< HEAD
####  1.1.2. Creating a UDP/IP Server
There are seven initial steps to creating a UDP/IP Server.
=======

####  1.2. Creating a UDP/IP Server
There are five initial steps to creating a UDP/IP Server.

>>>>>>> c15ac5e8
```c
1. Create the socket
2. Identify the socket (IE give it a name)
3. <Begin a loop>
4. On the server wait for a message
5. Send a response to the client once message is received
6. Close the socket (in our case, just return to looking for packets arriving).
7. <End of loop>
```

<<<<<<< HEAD
####  1.1.2.1. Create the Socket
=======
####  1.3.  STEP 1: CREATE THE SOCKET

>>>>>>> c15ac5e8
A socket is created with the socket system call.

##### Figure 1.2: Create a Socket
```c
int sockfd = socket(domain, type, protocol);
```
Let's briefly discuss the parameters domain, type, and protocol.

1. Domain
    The domain can also be referred to as the address family. It is the communication domain in which the socket should be created. Below you will see some of the examples domains or address families that we  could work with. At the end will be a description of what we will choose specifically for a UDP server.
```c
AF_INET:     Internet Protocol (IP)
AF_INET6:    IP version 6 (IPv6)
AF_UNIX:     local channel, similar to pipes
AF_ISO:      “In Search Of” (ISO) protocols
AF_NS:       Xerox Network Systems protocols
```
2. Type
    This is the type of service we will be providing with our UDP server. This is selected based on the requirements of the application, and will likely aid in determining which Domain (above) you will select ultimately.
```c
SOCK_STREAM:     a virtual circuit service
SOCK_DGRAM:      a datagram service
SOCK_RAW:        a direct IP service
```
3. Protocol
    A protocol supports the sockets operation. This parameter is optional but is helpful in cases where the domain (family) supports multiple protocols. In these cases we can specify which protocol to use for said family. If the family supports only one type of protocol this value will be zero.

For this tutorial we want to select domain `(domain = AF_NET)` and the datagram service `(type = SOCK_DGRAM)`. There is only one form of datagram service therefore we do not need to specify a protocol for a UDP/IP server `(protocol = 0)`.

<<<<<<< HEAD
##### Figure 1.3: Setting Protocol
=======
Figure 1.3 Setting Protocol

>>>>>>> c15ac5e8
```c
# include <sys/socket.h>
…
int sockfd;

sockfd = socket(AF_INET, SOCK_DGRAM, 0);

if (sockfd < 0) {
    perror("cannot create socket");
    return 0;
}
printf("created socket: descriptor=%d\n", sockfd);
```
<<<<<<< HEAD
####  1.1.2.2. Identifty/Name the Socket
=======
####  1.4. STEP 2: IDENTIFY/NAME THE SOCKET
>>>>>>> c15ac5e8
By naming the socket we are assigning a transport address to the socket (I.E. a port number in IP networking). This is more commonly referred to as “binding” an address. The bind system call is used to do this. In other words we are giving our server a unique address so that communication with our server can be established much like a person with a mailing address. They can receive communiques (letters) via their mailbox. Our server can do the same once it has a “bound” socket.

The transport address is defined in the socket address structure. Since sockets can receive and send data  using a myriad of communication interfaces, the interface is very general. Rather than accepting a port number as a parameter, it will look for a “sockaddr” (short for socket address)structure whose format is based off the address family we chose.

<<<<<<< HEAD
`# include <sys/socket.h>` contains the relevant “bind” call we will need. Since we already used it in 1.1.2.1 we do not need to include it a second time.
=======
`# include <sys/socket.h>` contains the relevant “bind” call we will need. Since we already used it in STEP 1 we do not need to include it a second time.
>>>>>>> c15ac5e8

##### Figure 1.4: Bind the Socket
```c
int
bind(int socket, const struct sockaddr *address, socklen_t address_len);
```
The first parameter “socket” is the socket we created in 1.1.2.1 `(sockfd)`
The second parameter `(sockaddr)` will allow the operating system (OS) to read the first couple bytes that identify the address family. For UDP/IP networking we will use `struct sockaddr_in`, which is defined in the `netinet/in.h` system library.

##### Figure 1.5: Explain Address Family
```c
struct sockaddr_in{
    __uint8_t        sin_len;
    sa_family_t      sin_family;
    in_port_t        sin_port;
    struct in_addr   sin_addr;
    char             sin_zero[8];
};
```
<<<<<<< HEAD
NOTE: this code will not be found in our example server. It is imported with the following call:
=======


NOTE: this code will not be found in our example server. It is imported with the following call (figure 1.6).

Figure 1.6
>>>>>>> c15ac5e8
`# include <netinet/in.h>`

Before calling bind, we need to fill this struct. The three key parts we need to set are:
1. `sin_family`
    The address family we used in 1.1.3.1 `(AF_INET)`.
2. `sin_port`
    The port number (transport address). This can either be explicitly declared, or you can allow the OS to assign one. Since we are creating a server, ideally we would want to explicitly declare a well known port so that clients know where to address their messages. However for this particular tutorial we will use the generic `11111` (five ones). This will be defined directly beneath the include section of our code: `# define SERV_PORT  11111`

    We can then call `SERV_PORT` where it is needed and if you, the client, are already using port `11111` for any particular reason, you can then easily redefine it as needed for this tutorial. Additionally if you use `# define SERV_PORT 0`, your system will use any available port.
3. `sin_addr`
    The address for our socket (your server machines IP address). With UDP/IP our server will have one IP address for each network interface. Since the address can vary based on transport methods and we are using a client computer to simulate a server, we will use the `INADDR_ANY`.

<<<<<<< HEAD
##### Figure 1.6
```c
memset(&servAddr, 0, sizeof(servAddr));
servAddr.sin_family = AF_INET;
servAddr.sin_port = htons(SERV_PORT);
inet_pton(AF_INET, argv[1], &servAddr.sin_addr);
```
=======
Figure 1.7
`# define SERV_PORT  11111`

We can then call SERV_PORT where it is needed and if you, the client, are already using port 11111 for any particular reason, you can then easily redefine it as needed for this tutorial. Additionally if you use # define SERV_PORT 0, your system will use any available port.

3. sin_addr
    The address for our socket (your server machines IP address). With UDP/IP our server will have one IP address for each network interface. Since the address can vary based on transport methods and we are using a client computer to simulate a server, we will use the INADDR_ANY.
>>>>>>> c15ac5e8

###### DESCRIPTIONS OF NUMBER CONVERSIONS UTILIZED IN NETWORKING
1. “htons”
    host to network - short : convert a number into a 16-bit network representation. This is commonly used to store a port number into a sockaddr structure.
2. “htonl”
    host to network - long : convert a number into a 32-bit network representation. This is commonly used to store an IP address into a sockaddr structure.
3. “ntohs”
    network to host - short : convert a 16-bit number from a network representation into the local processor`s format. This is commonly used to read a port number from a sockaddr structure.
4. “ntohl”
    network to host - long : convert a 32-bit number from a network representation into the local processor`s format. This is commonly used to read an IP address from a sockaddr structure.

Using any of the above 4 macros will guarantee that your code remains portable regardless of the architecture you use in compilation.

####  1.1.2.3. <Begin a Loop>
#### 1.1.2.4. Wait for a Message
Later when we layer on DTLS our server will set up a socket for listening via the “listen” system call. The server would then call “accept” upon hearing a request to communicate, and then wait for a connection to be established. UDP however in its base for is connectionless. So our server, as of right now, is capable of listening for a message purely due to the fact that it has a socket! We use `recvfrom` system call to wait for an incoming datagram on a specific transport address (IP address, and port number).

<<<<<<< HEAD
The `recvfrom` call is included with the `# include <sys/socket.h>` therefore we do not need to include this library again since we already included it in 1.1.2.1.
=======
    4.2 “htonl”
        host to network - long : convert a number into a 32-bit network representation. This is commonly used to store an IP address into a sockaddr structure.

    4.3 “ntohs”
        network to host - short : convert a 16-bit number from a network representation into the local processor`s format. This is commonly used to read a port number from a sockaddr structure.

    4.4 “ntohl”
        network to host - long : convert a 32-bit number from a network representation into the local processor`s format. This is commonly used to read an IP address from a sockaddr structure.

        Using any of the above 4.4 macros will guarantee that your code remains portable regardless
        of the architecture you use in compilation.

####  1.5. <BEGIN LOOP>:
WAIT FOR A MESSAGE

Later when we layer on DTLS our server will set up a socket for listening via the “listen” system call. The server would then call “accept” upon hearing a request to communicate, and then wait for a connection to be established. UDP however in it's base for is connectionless. So our server, as of right now, is capable of listening for a message purely due to the fact that it has a socket! We use recvfrom system call to wait for an incoming datagram on a specific transport address (IP address, and port number).

The recvfrom call is included with the # include <sys/socket.h> therefore we do not need to include this library again since we already included it in STEP 1.
Defined:

Figure 1.8 “recvfrom”
>>>>>>> c15ac5e8

##### Figure 1.7: “recvfrom”
```c
int recvfrom(int socket, void* restrict buffer, size_t length,
             int flags, struct sockaddr* restrict src_addr, socklen_t *src_len);
```
<<<<<<< HEAD
###### PARAMETERS DEFINED
1. `int socket`
    The first parameter `socket` is the socket we created and bound in 1.1.2.1 & 1.1.2.2. The port number assigned to that socket via the “bind” tells us what port `recvfrom` will “watch” while awaiting incoming data transmissions.
2. `void* restrict buffer`
    The incoming data will be placed into memory at buffer.
3. `size_t length`
    No more than `length` bytes will be transferred (that`s the size of your buffer).
4. `int flags`
    For this tutorial we can ignore this last flags. However this parameter will allow us to “peek” at an incoming message without removing it from the queue or block until the request is fully satisfied. To ignore these flags, simply place a zero in as the parameter. See the man page for `recvfrom` to see an  in-depth description of this parameter.
5. `struct sockaddr* restrict src_addr`
    If `src_addr` is not `NULL`, the IP address and port number of the sender of the data will be placed into memory at `src_addr`.
6. `socklen_t *src_len`
    The size of the memory at `src_addr`. If `src_addr` is `NULL`, then `src_len` should also be `NULL`.
    Example:
    ```c
    struct sockaddr_in* cliaddr;`
    socklen_t addrlen;
    addrlen = sizeof(struct sockaddr_in);
    ```
###### RETURN VALUE
`recvfrom` returns the number of bytes received, or `-1` if an error occurred.

##### Figure 1.8: Looping Receive
=======

    5.1 PARAMETERS DEFINED
        5.1.1 “ int socket ”
            The first parameter “socket” is the socket we created and bound in STEPS 1 & 2. The port number
            assigned to that socket via the “bind” tells us what port recvfrom will “watch” while awaiting
            incoming data transmissions.
        5.1.2 “ void* restrict buffer ”
            The incoming data will be placed into memory at buffer.
        5.1.3 “ size_t length “
            No more than length bytes will be transferred (that`s the size of your buffer).
        5.1.4 “ int flags “
            For this tutorial we can ignore this last flags. However this parameter will allow us to “peek”
            at an incoming message without removing it from the queue or block until the request is fully
            satisfied. To ignore these flags, simply place a zero in as the parameter. See the man page for
            recvfrom to see an  in-depth description of this parameter.
        5.1.5 “ struct sockaddr* restrict src_addr “
            If src_addr is not NULL, the IP address and port number of the sender of the data will be placed into memory at src_addr.
        5.1.6 “ socklen_t *src_len “
            The size of the memory at src_addr. If src_addr is NULL, then src_len should also be NULL.
            Example:
            struct sockaddr_in* cliaddr;
            socklen_t addrlen;
            addrlen = sizeof(struct sockaddr_in);
    5.2 RETURN VALUE
        recvfrom returns the number of bytes received, or -1 if an error occurred.

Figure 1.9 Looping Receive

>>>>>>> c15ac5e8
```c
for (;;) {
    printf("waiting for client message on port %d\n", SERV_PORT);

    recvlen = recvfrom(sockfd, buf, MSGLEN, 0,
                       (struct sockaddr *)&cliaddr, &addrlen);

    printf("heard %d bytes\n", recvlen);

    if (recvlen > 0) {
        buf[recvlen] = 0;
        printf("I heard this: \"%s\"\n", buf);
    }
    else
        printf("lost the connection to client\n");
}
```

<<<<<<< HEAD
####  1.1.2.5. Reply to Message
Now we are able to receive messages from our clients but how do we let clients know their messages are being received? We have no connection to the server and we don’t know their IP address. Fortunately the `recvfrom` call gave us the address, and it was placed in `remaddr`:
=======
####  1.6. REPLY TO MESSAGE

Now we are able to receive messages from our clients but how do we let clients know their messages are
being received? We have no connection to the server and we don’t know their IP address. Fortunately the
recvfrom call gave us the address, and it was placed in remaddr:
Defined:

Figure 1.10
>>>>>>> c15ac5e8

##### Figure 1.9
```c
recvlen = recvfrom(sockfd, buf, MSGLEN, 0, (struct sockaddr *)&cliaddr, &addrlen);
```
The server can use that address in `sendto` and send a message back to the recipient’s address.

##### Figure 1.10
```c
sendto(sockfd, buf, strlen(buf), 0, (struct sockaddr *)&cliaddr, addrlen)
```

<<<<<<< HEAD
####  1.1.2.6. Close the Socket
This step is not necessary for our examples server, however can easily be accomplished with a call to `close()`.
=======
####  1.7. Close the socket
This step is not necessary for our examples server however can easily be accomplished with a call to close().
>>>>>>> c15ac5e8

##### Figure 1.11
```c
close(sockfd);
```
#### 1.1.2.7 <End the Loop>
This concludes the simple UDP server portion of Chapter 1. Section 2 will now cover a Simple UDP Client.

<<<<<<< HEAD
### Section 2: By Leah Thompson
####  1.2. Create Basic UDP Client:
Create a function to send and receive data.
=======
Section 2: By Leah Thompson

####  2.1 UDP(User Datagram Protocol) Definitions:
`No connection to create and maintain
More control over when data is sent
No error recovery
No compensation for lost packets
Packets may arrive out of order
No congestion control
Overall, UDP is lightweight but unreliable. Some applications where UDP is used include DNS, NFS, and SNMP.`

####  2.2 Create Basic UDP Client:
Create a function to send and receive data
>>>>>>> c15ac5e8

This function will send a message to the server and then loop back. The function does not return anything and takes in 4 objects: the input variable name, a socket, a pointer to a socket address structure, and a length for the address.

Within this function, we will read in user input `(fgets)` from the client and loop while this input is valid. This loop will send the input to the server using the `sendto()` function. It will then read back the server’s echo with `recvfrom()` and print this `echo(fputs)`. Our function:

##### Figure 1.12
```c
void DatagramClient (FILE* clientInput, WOLFSSL* ssl) {

    int  n = 0;
    char sendLine[MAXLINE], recvLine[MAXLINE - 1];

    fgets(sendLine, MAXLINE, clientInput);

    if ( ( wolfSSL_write(ssl, sendLine, strlen(sendLine))) !=
           strlen(sendLine))
        err_sys("SSL_write failed");

    n = wolfSSL_read(ssl, recvLine, sizeof(recvLine)-1);
    if (n < 0) {
        int readErr = wolfSSL_get_error(ssl, 0);
        if(readErr != SSL_ERROR_WANT_READ)
            err_sys("wolfSSL_read failed");
    }

    recvLine[n] = '\0';
    fputs(recvLine, stdout);
}
```
This function can be accomplished within main without creating an additional function.

<<<<<<< HEAD
##  CHAPTER 2: Layering DTLS onto Simple Server and Client
###  Section 1:
####  2.1.1. New Imports
=======
This function can be accomplished within main without creating an additional function.

####  2.3. Main Function
#####  2.3.1. Create a socket
The socket should be of type int in the form:


Figure 1.14
```c
int yourSocket = socket(domain, type, protocol);
```
Example Code:

Figure 1.15
```c
if ( (sockfd = socket(AF_INET, SOCK_DGRAM, 0)) < 0)
    err_sys("cannot create a socket.");
```
This method checks for a socket creation error, a good idea when setting up any socket implementation. Include the socket header:

Figure 1.16
`# include <sys/socket.h>`
domain: the address family that is used for the socket you created, typically the internet protocol address AF_INET is used here.
type: a datagram socket, in this case we will use SOCK_DGRAM which is in the IPv4 protocol.
protocol: we use 0 because there is only one type of datagram service.

#####  2.3.2. Set up the server
Create a socket address structure. Typically declared as:

Figure 1.17
`struct sockaddr_in servaddr;`

This struct is contained in the header:

Figure 1.18
`# include <netinet/in.h>`

This socket address structure will then be initialized to 0 using the bzero() or memset() functions. It will be filled with the IP address and port number of the server and then passed to the function you will create next. Here are the assignments to the servaddr:

sin_family: the address family we used when setting up the socket, in our case, AF_INET.
sin_port: the port number. This can be assigned or you can allow the operating system to assign one. Specifying the port to 0 allows the OS to pick any available port number.
sin_addr: the address for the socket(i.e., your machine’s IP address).

Figure 1.19
```c
memset(&servAddr, 0, sizeof(servAddr));
servAddr.sin_family = AF_INET;
servAddr.sin_port = htons(SERV_PORT);
inet_pton(AF_INET, argv[1], &servAddr.sin_addr);
```


##  CHAPTER 2:
Layering DTLS onto Simple Server and Client.

###  Section 1:
####  1.1. New imports
>>>>>>> c15ac5e8
We will begin by adding the following libraries to pull from.
##### Figure 2.1
```c
# include <wolfssl/ssl.h>
# include <errno.h>
# include <signal.h>
# include <unistd.h>
```

<<<<<<< HEAD
####  2.1.2. Increase `MSGLEN`
Next change the size of our `MSGLEN` to 4096 to be more universal. This step is unnecessary if you’re testing against the client.c located in `wolfssl/examples/client` as it will only send a message of length 14 or so. With this said, why not be able to handle a little user input if we want to test against a friend's client for example?

####  2.1.3. Shifting Variables, Adding Functionality
####  2.1.3.1. Create `cleanup`
We will create a global `static int` called `cleanup`. This variable will be our signal to run `wolfSSL_cleanup();` which will free the wolfSSL libraries and all allocated memory at the end of our program.

####  2.1.3.2. Create `ctx`
Now we declare a `WOLFSSL_CTX` pointer and call it `ctx` for simplicity.
Your global variable section should now look something like this:
##### Figure 2.2
=======
####  1.2. Increase MSGLEN
Next change the size of our MSGLEN to 4096 to be more universal. This step is unnecessary if you’re testing against the client.c located in wolfssl/examples/client as it will only send a message of length 14 or so but why not be able to handle a little user input if we want to test against a friends client or something!

####  1.3. Shifting Variables, Making new Methods
##### 1.3.1 Move sockaddr_in’s
Now move our structs of type sockaddr_in so they are within scope of the entire program. We do this in preparation for the next step which will be to bust our client handling out of main.

#####  1.3.2 Create Signal Handler
Additionally we will create a static int called cleanup here. This variable will be our signal to run wolfSSL_cleanup(); which will free the wolfSSL libraries and all allocated memory at the end of our program.

#####  1.3.3 Create ctx and sig_handler Method
Now we declare a WOLFSSL_CTX pointer and call it “ctx” for simplicity, and declare a void sig_handler method that takes a constant integer as an argument.

#####  1.3.4 Declare AwaitDGram()
Finally we will declare a method AwaitDGram(). We will break our client handling out of main() and handle those connection in our new method. This is in preparation for Chapter 3 where we will be handling multiple client connections simultaneously.Your variable section should now look something like
Figure 2.2
>>>>>>> c15ac5e8
```c
# includes here...
    WOLFSSL_CTX* ctx;
    static int cleanup;                 /* To handle shutdown */
    struct sockaddr_in servaddr;        /* our server's address */
    struct sockaddr_in cliaddr;         /* the client's address */
```
####  2.1.4. Tie Client Connection Together in Main
####  2.1.4.1. Add an Acknowledge
Add the variable `char ack` inside the main function. This will be a reply message that we send to our clients. Ack is short for “Acknowledge”. So our clients have some sort of feedback letting them know that we received their communication successfully. Section 7 of Chatper 2.1 sees the use of `ack`.

<<<<<<< HEAD
#### 2.1.4.2. Remove Unnecessary Variables and Move all Declarations Together
We will no longer refer to the open socket as `sockfd`, instead we will now call it `listenfd`. This reminds us that the socket is just listening for packets to arrive and we are not actually handling those packets immediately like we did in Chapter 1. We will want to confirm our client is encrypting their data with an acceptable cypher suite prior to opening a communication channel with them.

With this change we will also rename `addrlen` to `clilen` to remind us that this `socklen_t` is the length of the clients address and not to be confused with our socket’s address. We will no longer assign the length of `clilen` upon declaration either. That will be handled later in our program. Remove `msgnum` altogether. Take note: `recvlen` is being declared here however is not used until we have verified our client is encrypting with DTLS version 1.2. Section 7 of Chapter 2.1 sees the use of `recvlen`. Our variable section should now look something like this:

##### Figure 2.3
```c
int                  on = 1;
int                 res = 1;
int              connfd = 0;
int             recvlen = 0;    /* length of message */
int            listenfd = 0;    /* Initialize our socket */
WOLFSSL* ssl =          NULL;
socklen_t            clilen;
socklen_t len =  sizeof(on);
unsigned char       b[1500];    /* watch for incoming messages */
char           buff[MSGLEN];    /* the incoming message */
char ack[] = "I hear you fashizzle!\n";
}
```

#### 2.1.4.3. Loop Shift
With the layering on of dtls we will need to re-allocate our socket and re-bind our socket for each client connection. Since we will need to free up all memory allocated to handle these connections and additional security our loop will now change to a `while` loop instead of a `for` loop. We will loop on the condition that `cleanup != 1`. If `cleanup == 1` we will run `wolfSSL_cleanup()`.

So while not 1 we will keep our socket open and continue listening for packets to arrive. Start a `while` in your main function. Move the current code from main into the loop. At this point, you should have a loop similar to this inside your main function:

##### Figure 2.4
=======
####  1.4. Break Client Connection out of Main
#####  1.4.1 Write Skeleton
Just below sig_handler insert the following lines:

Figure 2.3
```c
void AwaitDGram()
     {

             }
```

#####  1.4.2 Move Variables from main()
Literally cut and paste variable section from main() into our skeleton. Additionally add the variable “char ack”. This will be a reply message that we send to our clients. Ack is short for “Acknowledge”. So our clients have some sort of feedback letting them know that we received their communication successfully. See section 2.1.7.4 to see how ack is used in the code.

#####  1.4.3 Remove un-needed Variables and Move all Declarations Together
We will no longer refer to the open socket as “sockfd”, instead we will now call it “listenfd”. This reminds us that the socket is just listening for packets to arrive and we are not actually handling those packets immediately like we did in Chapter 1. We will want to confirm our client is encrypting their data with an acceptable cypher suite prior to opening a communication channel with them.

With this change we will also rename “addrlen” to “clilen” to remind us that this socklen_t is the length of the clients address and not to be confused with our socket’s address. We will no longer assign the length of “clilen” upon declaration either. That will be handled later in our program. Remove msgnum altogether. Take note: “recvlen” is being declared here however is not used until we have verified our client is encrypting with DTLS version 1.2. See sub-section 2.1.7.4 to see “recvlen” used in code. Our variable section should now look something like this:

Figure 2.4
```c
void AwaitDGram()
{
    int                  on = 1;
    int                 res = 1;
    int              connfd = 0;
    int             recvlen = 0;    /* length of message */
    int            listenfd = 0;    /* Initialize our socket */
    WOLFSSL* ssl =          NULL;
    socklen_t            clilen;
    socklen_t len =  sizeof(on);
    unsigned char       b[1500];    /* watch for incoming messages */
    char           buff[MSGLEN];    /* the incoming message */
    char ack[] = "I hear you fashizzle!\n";
}
```

#####  1.4.4 Loop shift
With the layering on of dtls we will need to re-allocate our socket and re-bind our socket for each client connection. Since we will need to free up all memory allocated to handle these connections and additional security our loop will now change to a “while” loop instead of a for loop. We will loop on the condition that cleanup is not equal to 1. If cleanup equals 1 we will run wolfSSL_cleanup() remember?

So while not 1 we will keep our socket open and listening for packets to arrive!

Start a while loop just below your variable declarations in method “AwaitDGram”.

#####  1.4.5 Move main() body into AwaitDGram()

Now cut and paste all remaining code from main() into the while loop you just made, and delete the beginning of the “for” loop. Your while loop should now look like this:

NOTE: (ignore the line numbering DO NOT worry about the line numbers on the left as I am pulling straight from my old code just like you would be. The line numbers are irrelevant)

Figure 2.6
>>>>>>> c15ac5e8
```c
while (cleanup != 1) {
    /* create a UDP/IP socket */
    if ((sockfd = socket(AF_INET, SOCK_DGRAM, 0)) < 0) {
        perror("cannot create socket");
        return 0;
    }

<<<<<<< HEAD
    /* INADDR_ANY = IPaddr, socket =  11111, modify SERV_PORT to change */
    memset((char *)&servaddr, 0, sizeof(servaddr));
    /* host-to-network-long conversion (htonl) */
    /* host-to-network-short conversion (htons) */

    servaddr.sin_family      = AF_INET;
    servaddr.sin_addr.s_addr = htonl(INADDR_ANY);
    servaddr.sin_port        = htons(SERV_PORT);

    if (bind(sockfd, (struct sockaddr *)&servaddr, sizeof(servaddr)) < 0) {
        perror("bind failed");
        return 0;
=======

/* INADDR_ANY = IPaddr, socket =  11111, modify SERV_PORT to change */
memset((char *)&servaddr, 0, sizeof(servaddr));

/* host-to-network-long conversion (htonl) */
/* host-to-network-short conversion (htons) */

servaddr.sin_family      = AF_INET;
servaddr.sin_addr.s_addr = htonl(INADDR_ANY);
servaddr.sin_port        = htons(SERV_PORT);

if (bind(sockfd, (struct sockaddr *)&servaddr, sizeof(servaddr)) < 0) {
    perror("bind failed");
    return 0;
}

printf("waiting for client message on port %d\n", SERV_PORT);

recvlen = recvfrom(sockfd, buf, MSGLEN, 0,
                                       (struct sockaddr *)&cliaddr, &addrlen);

printf("heard %d bytes\n", recvlen);

if (recvlen > 0) {
    buf[recvlen] = 0;
    printf("I heard this: \"%s\"\n", buf);
}

else
    printf("lost the connection to client\n");

sprintf(buf, "Message # %d received\n", msgnum++);
printf("reply sent \"%s\"\n", buf);

if (sendto(sockfd, buf, strlen(buf), 0,
                               (struct sockaddr *)&cliaddr, addrlen) < 0)
    perror("sendto");

/* continues to loop, use "Ctrl+C" to terminate listening */
>>>>>>> c15ac5e8
    }

<<<<<<< HEAD
    printf("waiting for client message on port %d\n", SERV_PORT);
    recvlen = recvfrom(sockfd, buf, MSGLEN, 0,
                        (struct sockaddr *)&cliaddr, &addrlen);
    printf("heard %d bytes\n", recvlen);
=======
####  1.5 New “main()”
#####  1.5.1 Signal handlers for program termination
Since our program will be running in an infinite loop just listening for clients we will need a way to terminate the program if necessary. For this we will need some signal action variables that will send a kill signal to our sig_handler method that we created at the beginning of chapter 2.
>>>>>>> c15ac5e8

    if (recvlen > 0) {
        buf[recvlen] = 0;
        printf("I heard this: \"%s\"\n", buf);
    }
    else {
        printf("lost the connection to client\n");
    }
    sprintf(buf, "Message # %d received\n", msgnum++);
    printf("reply sent \"%s\"\n", buf);

<<<<<<< HEAD
    if (sendto(sockfd, buf, strlen(buf), 0,
               (struct sockaddr *)&cliaddr, addrlen) < 0) {
        perror("sendto");
    }
    /* continues to loop, use "Ctrl+C" to terminate listening */
}
```

####  2.1.5. Update Main Function
####  2.1.5.1. If Defined, Turn on wolfSSL Debugging
=======
/* Some comment */
act.sa_handler = sig_handler;
sigemptyset(&act.sa_mask);
act.sa_flags = 0;
sigaction(SIGINT, &act, &oact);
```

#####  1.5.2 If Defined, turn on wolfSSL Debugging
>>>>>>> c15ac5e8
This is pretty self-explanatory.
##### Figure 2.5
`wolfSSL_Debugging_ON();`

<<<<<<< HEAD
#### 2.1.5.2. Initialize wolfSSL, Load Certificates and Keys
In order for these to load properly you will need to place a copy of the `certs` file one directory above your current working directory. You can find a copy of the `certs` file in wolfssl home directory. Simply copy and paste this file into the directory one up from your working directory, or change the file path in the code to search your wolfssl home directory for the certs file.
##### Figure 2.6: Main After Additions
=======
#####  1.5.3 Initialize wolfSSL, Load Certificates and Keys
In order for these to load properly you will need to place a copy of the “certs” file one directory above your current working directory. You can find a copy of the “certs” file in wolfssl home directory. Simply copy and paste this file into the directory one up from your working directory, or change the file path in the code to search your wolfssl home directory for the certs file.
Figure 2.9
>>>>>>> c15ac5e8
```c
wolfSSL_Init();                      /* Initialize wolfSSL */

/* Set ctx to DTLS 1.2 */
if ( (ctx = wolfSSL_CTX_new(wolfDTLSv1_2_server_method())) == NULL){
    fprintf(stderr, "wolfSSL_CTX_new error.\n");
    exit(EXIT_FAILURE);
}
/* Load CA certificates */
if (wolfSSL_CTX_load_verify_locations(ctx,"../certs/ca-cert.pem",0) !=
                                                             SSL_SUCCESS) {
    fprintf(stderr, "Error loading ../certs/ca-cert.pem, "
                       "please check the file.\n");
    exit(EXIT_FAILURE);
}
/* Load server certificates */
if (wolfSSL_CTX_use_certificate_file(ctx,"../certs/server-cert.pem",
                                    SSL_FILETYPE_PEM) != SSL_SUCCESS) {
    fprintf(stderr, "Error loading ../certs/server-cert.pem, "
                                   "please check the file.\n");
    exit(EXIT_FAILURE);
}
/* Load server Keys */
if (wolfSSL_CTX_use_PrivateKey_file(ctx,"../certs/server-key.pem",
                                   SSL_FILETYPE_PEM) != SSL_SUCCESS) {
    fprintf(stderr, "Error loading ../certs/server-key.pem, "
                                     "please check the file.\n");
    exit(EXIT_FAILURE);
}
```

<<<<<<< HEAD
#### 2.1.5.3. Add Memory Freeing Functionality
Add a conditional statement that will free up any allocated memory at the termination of our program.
Last, add a return method for `main()`.
=======
#####  1.5.4 Call AwaitDGram() and add cleanup conditional
To finish our main() method we will call our method that handles client connections and add a
conditional statement that will free up any allocated memory at the termination of our program.
Last, add a return method for main().

Figure 2.10
>>>>>>> c15ac5e8

##### Figure 2.7: Cleanup for Main
```c
if (cleanup == 1)
    wolfSSL_CTX_free(ctx);
return 0;
```
<<<<<<< HEAD
#### 2.1.6. Quick Recap
So we’ve loaded all the certificates and keys we will need to encrypt any and all communications sent between our server and client. This encryption will be of type DTLS version 1.2 as seen in Figure 2.6, where you see `wolfDTLSv1_2_server_method()`. In order for a client to now talk to our DTLS encrypted server they themselves will have to have certificates to verify our encryption, accept our key, and perform a DTLS handshake. See section 2 of this chapter for a tutorial on encrypting a client with DTLS version 1.2.
=======
####  1.6 Quick recap
So we’ve loaded all the certificates and keys we will need to encrypt any and all communications sent between our server and client. This encryption will be of type DTLS version 1.2 as seen on line 214 of figure 2.1.5.3, wolfDTLSv1_2_server_method(). In order for a client to now talk to our DTLS encrypted server they themselves will have to have certificates to verify our encryption, accept our key, and perform a DTLS handshake. See section 2 of this chapter for a tutorial on encrypting a client with DTLS version 1.2.

####  1.7 Adding DTLS to AwaitDGram()
#####  1.7.1 Avoid Socket in Use Error
Our client handling is now running in a while loop, so it will continue to listen for clients even after a client has communicated with us and the closed their port. Our program will re-allocate that socket, rebind that socket and continue to await the arrival of more datagrams from that same or different clients. Our first step to avoid potential errors with our program will be to avoid “socket already in use” errors. Initialize a two dummy integers, “res” and “on”. set both equal to “1”. Then initialize a struct of type socklen_t (same as our clilen for getting the length of the clients address) call it “len” and set it equal to the size of “on”. We will use these variables to set the socket options to avoid that error.

Figure 2.11
Our code:                                       (socket)        (level) (option_name)(option_value) (option_len)
        |                   |                    |                 |             /
        |                   |                    |                 |           /
        V                 V                  V               V        V
        88         res = setsockopt(listenfd, SOL_SOCKET, SO_REUSEADDR, &on, len);

>>>>>>> c15ac5e8

#### 2.1.7. Adding DTLS to Server
#### 2.1.7.1. Avoid Socket in Use Error
Our client handling is now running in a `while` loop, so it will continue to listen for clients even after a client has communicated with us and the closed their port. Our program will re-allocate that socket, rebind that socket and continue to await the arrival of more datagrams from that same or different clients. Our first step to avoid potential errors with our program will be to avoid “socket already in use” errors. Initialize two dummy integers, `res` and `on`. set both equal to `1`. Then initialize a `struct` of type `socklen_t` (same as our `clilen` for getting the length of the clients address) call it `len` and set it equal to the size of `on`. We will use these variables to set the socket options to avoid that error.

##### Figure 2.8: Our Code
(socket)(level)(option_name)(option_value) (option_len)
```c
int setsockopt(int socket, int level, int option_name, const void*option_value, socklen_t option_len);
```
`res = setsockopt(listenfd, SOL_SOCKET, SO_REUSEADDR, &on, len);`

The `setsockopt()` function sets the option specified by the `option_name` argument, at the protocol level specified by the `level` argument, to the value pointed to by the `option_value` argument for the socket associated with the file descriptor specified by the `socket` argument.

The `level` argument specifies the protocol level at which the option resides. To set options at the socket level, specify the level argument as `SOL_SOCKET`. To set options at other levels, supply the appropriate protocol number for the protocol controlling the option. For example, to indicate that an option will be interpreted by the TCP (Transport Control Protocol), set level to the protocol number of TCP, as defined in the `<netinet/in.h>` header.

We will also check to ensure that the method did not fail as if it did it we would think we were listening for clients when in reality our server would not be able to receive any datagrams on that socket and clients would be getting rejected without our knowledge.

##### Figure 2.9: Eliminate Socket Already in Use Error
```c
int res = 1;
int on = 1;
socklen_t len = sizeof(on);
res = setsockopt(listenfd, SOL_SOCKET, SO_REUSEADDR, &on, len);
if (res < 0) {
    printf("Setsockopt SO_REUSEADDR failed.\n");
    cleanup = 1;
}
```
<<<<<<< HEAD
This error avoidance code will be inserted just after we finish our host to network short conversion of `SERV_PORT` and just before we bind the socket.
=======
This code error avoidance code will be inserted just after we finish our host to network short conversion of SERV_PORT and just before we bind the socket.
>>>>>>> c15ac5e8

NOTE: We have now changed our error handling from:
`perror(“some message”); and return 0;`
to:
`printf(“some message”); and cleanup = 1;`
 All active error situations will now change to match this format and all future error situations will be of the same format. This will ensure that all memory is freed at the termination of our program.

<<<<<<< HEAD
#### 2.1.7.2. Await Datagram Arrival
Here is where we will now set `clilen = sizeof(cliaddr);` as well. We will declare an `unsigned char` that will behave as `buff` does. `Buff` will now be used by `ssl` to read client messages and the new `buff` (we will just call it `b`) is for one purpose only: to “peek” at any incoming messages. We will not actually read those messages until later on. Right now we just want to see if there is a message waiting to be read or not. We must do this on a UDP server because no actual “connection” takes place… perseh. Packets arrive or they don’t -  that’s how UDP works. Then we will perform some error handling on the fact that there are Datagrams waiting or there aren’t. If none are waiting we will want our `while` loop to cycle and continue to await packet arrivals. If there are packets sitting there then we want to know about it.
=======
##### 1.7.2 Await Datagram arrival
Here is where we will now set clilen = sizeof(cliaddr); as well. We will declare a unsigned char that will behave as buff does. Buff will now be used by “ssl” to read client messages and the new buff (we will just call it “b”) is for one purpose only. To “peek” at any incoming messages. We will not actually read those messages until later on. Right now we just want to see if there is a message waiting to be read or not. We must do this on a UDP server because no actual “connection” takes place… perseh. Packets arrive or they don’t, that’s how UDP works. Then we will perform some error handling on the fact that there are Datagrams waiting or there aren’t. If none are waiting we will want our while loop to cycle and continue to await packet arrivals. If there are packets sitting there then we want to know about it.
>>>>>>> c15ac5e8

##### Figure 2.10
```c
/* set clilen to |cliaddr| */
clilen =    sizeof(cliaddr); /* will be moved to the variable section later */
unsigned char       b[1500]; /* will be moved to the variable section later */
int              connfd = 0; /* will be moved to the variable section later */

<<<<<<< HEAD
=======

>>>>>>> c15ac5e8
connfd = (int)recvfrom(listenfd, (char *)&b, sizeof(b), MSG_PEEK,
                                  (struct sockaddr*)&cliaddr, &clilen);
if (connfd < 0){
    printf("No clients in que, enter idle state\n");
    continue;
}

else if (connfd > 0) {
    if (connect(listenfd, (const struct sockaddr *)&cliaddr,
        sizeof(cliaddr)) != 0) {
        printf("Udp connect failed.\n");
        cleanup = 1;
    }
}
else {
    printf("Recvfrom failed.\n");
    cleanup = 1;
}
printf("Connected!\n");
```
We say “Connected” for user friendly interpretation, but what we really mean is: “Datagrams have arrived, a client is attempting to communicate with us… let’s perform a handshake and see if they are using DTLS version 1.2… if so, we’ll read their Datagrams and see what they have to say”.

<<<<<<< HEAD
#### 2.1.7.3. Using wolfSSL to Open a Session with Client.
First we must declare an object that points to a `WOLFSSL` structure. We will just call it `ssl`. We will then assign it to use the correct cypher suite as previously defined by `ctx`. We will again perform some error handling on this assignment and then set the file descriptor that will handle all incoming and outgoing messages for this session.
=======
##### 1.7.3 Using wolfSSL to Open a Session with Client.
First we must declare an object that points to a WOLFSSL structure. We will just call it “ssl”. We will then assign it to use the correct cypher suite as previously defined by “ctx”. We will again perform some error handling on this assignment and then set the file descriptor that will handle all incoming and outgoing messages for this session.
>>>>>>> c15ac5e8

Once all that has been set up we are ready to check and see if our client is using an acceptable cypher suite. We accomplish this by making a call to `wolfSSL_accept` on our `ssl` object that is now pointing to the file descriptor that has an awaiting Datagram in it. (That's a lot - we know). We’ll use some fancy calls to error get methods so that if this part fails we will have a little bit of an idea as to why it failed and how to fix it.

##### Figure 2.11
```c
/* initialize arg */
WOLFSSL* ssl;

/* Create the WOLFSSL Object */
if (( ssl = wolfSSL_new(ctx) ) == NULL) {
    printf("wolfSSL_new error.\n");
    cleanup = 1;
}

/* set the session ssl to client connection port */
wolfSSL_set_fd(ssl, listenfd);

<<<<<<< HEAD
=======

>>>>>>> c15ac5e8
if (wolfSSL_accept(ssl) != SSL_SUCCESS) {
    int err = wolfSSL_get_error(ssl, 0);
    char buffer[80];
    printf("error = %d, %s\n", err, wolfSSL_ERR_error_string(err, buffe    r));
    buffer[sizeof(buffer)-1]= 0;
    printf("SSL_accept failed.\n");
    cleanup = 1;
}
```
<<<<<<< HEAD
#### 2.1.7.4. Read the Message, Acknowledge that Message was Read
So our client is using DTLS version 1.2, we have a message waiting for us… so let’s read it! Then let’s send our client an acknowlegement that we have received their message. Don’t forget to handle any potential errors along the way!
=======
##### 1.7.4 Read the Message, acknowledge that message was Read.
Ok so our client is using DTLS version 1.2, we have a message waiting for us… so let’s read it! Then let’s send our client an acknowlegement that we have received their message. Don’t forget to handle any potential errors along the way!
>>>>>>> c15ac5e8

##### Figure 2.12
```c
if (( recvlen = wolfSSL_read(ssl, buff, sizeof(buff)-1)) > 0){
    printf("heard %d bytes\n", recvlen);
    buff[recvlen - 1] = 0;
    printf("I heard this: \"%s\"\n", buff);
}

if (recvlen < 0) {
    int readErr = wolfSSL_get_error(ssl, 0);
    if(readErr != SSL_ERROR_WANT_READ) {
    printf("SSL_read failed.\n");
    cleanup = 1;
    }
}

if (wolfSSL_write(ssl, ack, sizeof(ack)) < 0) {
    printf("wolfSSL_write fail.\n");
    cleanup = 1;
}
else
    printf("lost the connection to client\n");
    printf("reply sent \"%s\"\n", ack);
```
<<<<<<< HEAD
#### 2.1.7.5. Free the Memory
Finally we need to free up all memory that was allocated on our server for this particular session. If the client so chooses they can connect with us again using the same session key. But we do not want to bog down our server with unnecessary messages from previous sessions, once those messages have been handled. So we reset the file descriptor to 0 allocated bits, and shutdown our active `ssl` object and free the memory. Lastly we print out a line letting us know that we have reached the end of our loop successfully, all memory is free, and we are returning to the top to listen for the next client that might want to talk to us.
=======
##### 1.7.5 Free up the Memory
Finally we need to free up all memory that was allocated on our server for this particular session. If the client so chooses they can connect with us again using the same session key. But we do not want to bog down our server with unnecessary messages from previous sessions, once those messages have been handled. So we reset the file descriptor to 0 allocated bits, and shutdown our active ssl object and free the memory. Lastly we print out a line letting us know that we have reached the end of our loop successfully, all memory is free, and we are returning to the top to listen for the next client that might want to talk to us.
>>>>>>> c15ac5e8

##### Figure 2.13: Freeing Memory and Shutting Down
```c
wolfSSL_set_fd(ssl, 0);
wolfSSL_shutdown(ssl);
wolfSSL_free(ssl);
printf("Client left return to idle state\n");
```
This concludes Section 1 of Chapter 2 on “Layering DTLS onto a UDP Server”. Secition 2 will now cover Layering DTLS onto a UDP Client.

### Section 2:
<<<<<<< HEAD
#### 2.2.1. Enable DTLS
As stated in chapter 4 of the wolfSSL manual, DTLS is enabled by using the `--enable-dtls` build option when building wolfSSL. If you have not done so, this should be your first step.

#### 2.2.2. wolfSSL Tutorial
Walk through chapter 11 in the wolfSSL tutorial. Follow the guides for TLS/SSL using the correct wolfDTLS client method. There are a few adjustments to be made for DTLS, detailed in the next few steps.

#### 2.2.2.1. Port Definition
Make sure you have the correct port defined in your program. For example,
`# define SERV_PORT 11111` for server with `11111` set as the port.

#### 2.2.2.2. Edit Arguments
Edit the arguments in your send and receive function to just 2 arguments: a `FILE*` object and a `WOLFSSL*` object (previously this function had 4 arguments).

#### 2.2.2.3. Implement wolfSSL Read/Write Functions
Change `sendto` and `recvfrom` functions to `wolfSSL_write` and `wolfSSL_read`.
Delete the last 3 arguments that were in `sendto` and `recvfrom`. In the `wolfSSL_read()` call, change the first argument from a socket to the `WOLFSSL*` object from the original function call.

#### 2.2.3. Set Peer
Make a call to the `wolfSSL_dtls_set_peer()` function. It will take in as arguments your `WOLFSSL*` object, a pointer to the address carrying your `sockaddr_in` structure, and `size` of the structure. Example:
##### Figure 2.14
```c
wolfSSL_dtls_set_peer(ssl, &servAddr, sizeof(servAddr));
```
This function will be called between where you built the `sockaddr_in` structure and your socket creation.
#### 2.2.4. Connect
Add a wolfSSL connect function below the call to `wolfSSL_set_fd()` and pass the `WOLFSSL*` object you created as the argument. Include error checking. Example:
##### Figure 2.15
=======

#### 2.1. Enable DTLS
As stated in chapter 4 of the wolfSSL manual, DTLS is enabled by using the --enable-dtls build option when building wolfSSL. If you have not done so, this should be your first step.

#### 2.2. wolfSSL Tutorial
Walk through chapter 11 in the wolfSSL tutorial. Follow the guides for TLS/SSL using the correct CyaDTLS client method. A few adjustments for dtls:

#### 2.2.1.
Make sure you have the correct port defined in your program, i.e.,
`# define SERV_PORT 11111 for server with 11111 set as the port.`

#### 2.2.2.
Edit the arguments in your send and receive function to just 2 arguments - a FILE*
object and a WOLFSSL* object (previously this function had 4 arguments).

#### 2.2.3.
Change sendto and recvfrom functions to wolfSSL_write and wolfSSL_read.
Delete the last 3 arguments that were in sendto and recvfrom. In the wolfSSL_read() call, change the first argument from a socket to the WOLFSSL* object from the original function call.

#### 2.3. Set Peer
Make a call to the wolfSSL_dtls_set_peer() function. It will take in as arguments your WOLFSSL* object, a point to the address carrying your sockaddr_in structure, and size of the structure. Example:

Figure 2.17
```c
wolfSSL_dtls_set_peer(ssl, &servAddr, sizeof(servAddr));
```
This function will be called between where you built the sockaddr_in structure and your socket creation.
#### 2.4. Connect
Add a wolfSSL connect function below the call to wolfSSL_set_fd() and pass the WOLFSSL* object you created as the argument. Include error checking. Example:

Figure 2.18
>>>>>>> c15ac5e8
```c
if  (wolfSSL_connect(ssl) != SSL_SUCCESS) {
    int err1 = wolfSSL_get_error(ssl, 0);
    char buffer[80];
    printf("err = %d, %s\n", err1,yaSSL_ERR_error_string(err1, buffer));
    err_sys("SSL_connect failed");
<<<<<<< HEAD
}
```
#### 2.2.5. Write/Read
Call your `wolfSSL_write`/`wolfSSL_read` functions. Example:
##### Figure 2.16
```c
wolfSSL_read(ssl, buff, sizeof(buff)-1);
wolfSSL_write(ssl, ack, sizeof(ack));
```

#### 2.2.6. Shutdown, Free, Cleanup
Make calls to `wolfSSL_shutdown()`, `wolfSSL_free()`, `wolfSSL_CTX_free()`, and `wolfSSL_Cleanup()` with correct parameters in each. This can be done in the read/write function or at the end of the main method.

#### 2.2.7. Adjust Makefile
Include `-DWOLFSSL_DTLS` before `-o` in your compilation line. This will include the DTLS method you chose.

##  Chapter 3: Multithreading a DTLS Server with POSIX Threads
### Section 1: by Alex Abrahamson

To make a DTLS server multithreaded, the most effective way to do this would be to use POSIX threads.

From Wikipedia's [POSIX Threads page](https://en.wikipedia.org/wiki/POSIX_Threads):

> POSIX Threads ... allows a program to control multiple different flows of work that overlap in time. Each flow of work is referred to as a thread, and creation and control over these flows is achieved by making calls to the POSIX Threads API.

In order to multithread a DTLS server, three things will need to be completed.
1. Elements required for thread management should be added
2. Creation of a `ThreadHandler` method
3. Cleanup

(*a quick note: be sure to have gone over signal handling and have code for signal handling in your main method prior to attempting multithread your server. Information on signal handling can be found in section 11.12 of the* [SSL tutorial](https://wolfssl.com/wolfSSL/Docs-wolfssl-manual-11-ssl-tutorial.html))

#### 3.1.1. Elements Required for Thread Management
The main elements of thread management using `pthread` are

- Data given to each thread created (usually in the form of a struct)
- Thread creation and deletion method calls (usually `pthread_create`, `pthread_join`, `pthread_detach`, etc.)
- A thread ID
- A ThreadHandler method

The following sections go over each of the items listed above.

#### 3.1.1.1. `threadArgs` struct

The `threadArgs` struct is needed to so that we can simultaneously pass multiple pieces of information to our `pthread` being created. It will allow us to pass in a file descriptor, message, size, and whatever else we can think of - but for now it will just contain those three things. Below is the definition of the `threadArgs` struct.
##### Figure 3.1
```c
typedef struct {
    int activefd;
    char b[MSGLEN];
    int size;
} threadArgs;
```
The actual creation of each `threadArgs*` object will be done at the beginning of each iteration of the while loop located within `AwaitDGram`. Inside of that loop, we will create the object, and also dynamically allocate it with `malloc` so that it is accessible to the thread and us from anywhere.
##### Figure 3.2
```c
while (cleanup != 1) {
	threadArgs* args;
    args = (threadArgs *) malloc(sizeof(threadArgs));
      .
      .
      .
}
```

#### 3.1.1.2. Thread Creation and Deletion
After a client has connected to the server, we need to create a thread and "spin" it to handle receiving and sending messages (spinning a thread is just spinning it off of the current process and giving it a method to take care of itself). For thread creation, there are two things to do - create a thread ID, and call `pthread_create`.

From the man page of `pthread_create`,
```
NAME
       pthread_create - create a new thread

SYNOPSIS
       # include <pthread.h>

       int pthread_create(pthread_t *thread, const pthread_attr_t *attr,
                          void *(*start_routine) (void *), void *arg);
```

When we call `pthread_create`, it should be done like this:
=======
}
```
#### 2.5. Write/Read
Call your wolfSSL_write/wolfSSL_read function. Example:

#### Figure 2.19
DatagramClient(stdin, ssl);

#### 2.6. Shutdown, free, cleanup
Make calls to wolfSSL_shutdown(), wolfSSL_free(), wolfSSL_CTX_free(), and wolfSSL_Cleanup() with correct parameters in each. This can be done in the read/write function or at the end of the main method.

#### 2.7. Adjust Makefile
Include -DWOLFSSL_DTLS before -o in your compilation line. This will include the DTLS method you chose.

##  Chapter 3
**Mulithreading a DTLS server with POSIX threads**

*Written by Alex Abrahamson*

To make a DTLS server multithreaded, the most effective way to do this would be to use POSIX threads.

From Wikipedia's [POSIX Threads page](https://en.wikipedia.org/wiki/POSIX_Threads):

> POSIX Threads ... allows a program to control multiple different flows of work that overlap in time. Each flow of work is referred to as a thread, and creation and control over these flows is achieved by making calls to the POSIX Threads API.

In order to multithread a DTLS server, x things will need to be completed.

**1. Elements required for thread management**

**2. Creation of a `ThreadHandler` method**

**3. Cleanup**

(*a quick note: be sure to have gone over signal handling and have code for signal handling in your main method prior to attempting multithread your server. Information on signal handling can be found in section 11.12 of the* [SSL tutorial](https://wolfssl.com/wolfSSL/Docs-wolfssl-manual-11-ssl-tutorial.html))

###  Elements required for thread management

The main elements of thread management using `pthread` are

- Data given to each thread created (usually in the form of a struct)
- Thread creation and deletion method calls (usually `pthread_create`, `pthread_join`, `pthread_detach`, etc.)
- A thread ID
- A ThreadHandler method

The following sections go over each of the items listed above.

####  `threadArgs` struct

The `threadArgs` struct is needed to so that we can pass multiple pieces of information in to our `pthread` at the same time. It will allow us to pass in a file descriptor, message, size, and whatever else we can think of - but for now it will just contain those three things. Below is the definition of the `threadArgs` struct.

```c
typedef struct {
    int activefd;
    char b[MSGLEN];
    int size;
} threadArgs;
```

The actual creation of each `threadArgs*` object will be done at the beginning of each iteration of the while loop located within `AwaitDGram`. Inside of that loop, we will create the object, and also dynamically allocate it with `malloc` so that it is accessible to the thread and us from anywhere.

####  Thread creation and deletion

After a client has connected to the server, we need to create a thread and "spin" it to handle receiving and sending messages (spinning a thread is just spinning it off of the current process and giving it a method to take care of itself). For thread creation, there are two things to do - create a thread ID, and call `pthread_create`.

From the man page of `pthread_create`, 
```
NAME
       pthread_create - create a new thread

SYNOPSIS
       # include <pthread.h>

       int pthread_create(pthread_t *thread, const pthread_attr_t *attr,
                          void *(*start_routine) (void *), void *arg);

```

When we call `pthread_create`, we get this example below.

>>>>>>> c15ac5e8
```c
if (cleanup != 1) {
    pthread_t threadid;
    pthread_create(&threadid, NULL, ThreadHandler, args);
}
```
<<<<<<< HEAD
*note `ThreadHandler` being passed as the 3rd argument - this is a method we will define*

To control what the thread does when it is deleted/its resources are freed, we will have to define a `ThreadHandler` method.

#### 3.1.1.3. `ThreadHandler` Method

When writing a method to handle thread execution, imagine that every thread is its own server being executed, and that the thread handler method is the `main` method of each of these servers. But it isn't entirely the same as a main method - it takes a void pointer as input, and requires some special features to keep itself in check. A common and simple outline of what a `ThreadHandler` should include is listed below.

1. A `pthread_detach( pthread_self() )` call
2. Instance variables (file descriptors, message length, reply, `WOLFSSL*` object)
3. A `memcpy` call
4. `ssl` object creation
5. `wolfSSL_accept`, `wolfSSL_read` and `wolfSSL_write` calls with error checking for all three
6. Memory cleanup (`wolfSSL_shutdown`, `wolfSSL_free`, etc.)

As we go over items **1** through **6**, we'll continue adding meat to our `ThreadHandler` method.

Each commented section will be filled in as each of the following sections is completed.

####  3.1.1.3.1. `pthread_detach`
Calling `pthread_detach` should be the very first thing done within the method - it specifies that when the thread terminates, its resources will be released. The parameter passed to `pthread_detach` should be the thread itself.

Our `ThreadHandler` code now looks like this:

=======

*note ThreadHandler being passed as the 3rd argument - this is a method we will define*

To now delete our thread, we will need to write `ThreadHandler`.

####  ThreadHandler

When writing a method to handle thread execution, imagine that every thread is its own server being executed, and that the thread handler method is the `main` method of each of these programs. But it isn't entirely the same as a main method - it takes a void pointer as input, and requires some special features to keep itself in check. A common and simple outline is listed below.

1. A `pthread_detach( pthread_self() )` call
2. Instance variables (file descriptors, message length, reply, `WOLFSSL*` object)
3. A `memcpy` call
4. `ssl` object creation
5. A `wolfSSL_set_fd` call
6. `wolfSSL_accept`, `wolfSSL_read` and `wolfSSL_write` calls with error checking for all three
7. Memory cleanup (`wolfSSL_shutdown`, `wolfSSL_free`, etc.)

#####  1. `pthread_detach`
Calling `pthread_detach` should be the very first thing done within the method - it specifies that when the thread terminates, its resources will be released.

#####  2. Instance variables
In total, there are 7 local variables used inside of `ThreadHandler`. They are all listed below with a brief description of their purposes.
```c
threadArgs* 	args = (threadArgs*) openSock;
int 		recvLen = 0;			/* Length of message received */
int 		activefd = args->activefd;	/* active file descriptor */
int 		msgLen = args->size;		/* Length of message */
unsigned char 	buff[MSGLEN];			/* Incoming message from client */
char 		back[] = "MESSAGE RECEIVED"	/* Message sent to client */
WOLFSSL* 	ssl;				/* SSL object */
```

#####  3. `memcpy`
Calling `memcpy` allows the user to clear out the previous data located in `args->b`. The method should be called like the example is below.
```c
memcpy(buff, args->b, msgLen);
```

#####  4. 'ssl' object creation
There shouldn't be anything special about the creation of the `ssl` object. It should be identical to a normal creation, but should be assigned inside of `ThreadHandler`.

#####  5. 
 

##  Chapter 4:
**Session Resumption with DTLS**

*Written by Alex Abrahamson*

In the event that a connection between a client and a server is lost, it can be useful to resume with the previous session data. To implement this, all the work can be done on the client's side, since the client will be the one with direct access to their session info before a disconnect.

To utilize session resumption, 3 things have to be completed.

**1. Storage of the previous session with a new WOLFSSL* object created with the same method call as the previous WOLFSSL* object,**

**2. Memory cleanup and management of the previously interrupted session, and**

**3. Reconnect with the old session data**

**4. Cleanup**

(*a quick note: to allow for infinite session resumptions, simply perform these actions inside of a loop.*)

###  1. Storage of the previous session information
When keeping track of previous sessions for resumption, the simplest and easiest way to do this is to create new objects and assign the old session data to them. An example of this is shown below.

```c
session = wolfSSL_get_session(ssl);
sslResume = wolfSSL_new(ctx);
```

The two variables above are the most important for session resumption. 

- `session` is an object of type `WOLFSSL_SESSION*`
- `sslResume` is an object of type `WOLFSSL*`

###  2. Memory cleanup and management
Now it's time to clean up and clear out all the old objects. To clean up the memory, this can be done in standard fashion with calls to the functions `wolfSSL_shutdown` and `wolfSSL_free` - and don't forget to call `close` on the socket file descriptor.

 An example of this is shown below.

```c
wolfSSL_shutdown(ssl);
wolfSSL_free(ssl);
close(sockfd);
```

In addition, it is important to clear the memory holding the server address and reassign/cast it. An example of this is shown below.

```c
memset(&servAddr, 0, sizeof(servAddr));
servAddr.sin_family = AF_INET;
servAddr.sin_port = htons(SERV_PORT);
if ( (inet_pton(AF_INET, host, &servAddr.sin_addr)) < 1) {
    printf("Error and/or invalid IP address");
    return 1;
}
```

###  3. Reconnect with old session data
The reconnection is nearly identical to the way that a client will connect to a server the first time. There are calls to `wolfSSL_dtls_set_peer`, `socket`, `wolfSSL_set_fd`, and so on, but there are also calls to other methods. 

All  the method calls needed with new variables and the distinct new method calls are listed below in the order that they need to be called.

1. `wolfSSL_dtls_set_peer(sslResume, &servAddr, sizeof(servAddr))`
 - This method call uses the old session data (`sslResume`) and with the same server addres. It needs to be called after the `memset` call listed in section 2 (**Memory cleanup and management**).
2. `socket(AF_INET, SOCK_DGRAM, 0)` will need to be in an identical conditional as the prior call to `socket`.
3. `wolfSSL_set_fd(sslResume, sockfd)`
 - This method call uses the old session data (`sslResume`) and with the same socket file descriptor.
4. `wolfSSL_set_session(sslResume, session)`
 - This is a new method call. On failure, the return value is (you guessed it) an `SSL_FAILURE` code. On success, it will return (you could try out for jeopardy!) an `SSL_SUCCESS` code.
5. `wolfSSL_connect(sslResume)` will need to be called in an identical conditional as the prior call to `wolfSSL_connect`.
6. `wolfSSL_session_reused(sslResume)`
 - This method call returns the `resuming` value from inside the `sslResume` object.
 - This method call is used with a conditional to tell the user whether or not a session was reused. An example is shown below.
```c
if(wolfSSL_session_reused(sslResume)) {
    printf("Reused session ID\n");
} else {
    printf("Did not reuse session ID\n");
}
```

####  I can't decide between the above way or the below way

The reconnection is nearly identical to the initial connection to the server. All the old method calls from the initial connection are used with the new WOLFSSL* object (`sslResume`) instead, and there are a few methods added. 

They are all listed below.

```c
int wolfSSL_set_session(WOLFSSL* ssl, WOLFSSL_SESSION* session)
```

 - This method is called immediately after the new call to `wolfSSL_set_fd(sslResume, sockfd)` (note the changed variables), and it should take the objects `sslResume` and `session` as parameters.
 - On success, it will return an `SSL_SUCCESS` code. On failure, it will return an `SSL_FAILURE` error code (shocking, right?).

```c
wolfSSL_session_reused(WOLFSSL* ssl)
```

 - This method is called immediately after the call to `wolfssl_connect(sslResume)` (note the changed variable again) and should take in the `sslResume` object as its parameter.
 - It returns the `resuming` value from inside the `sslResume` object.
 - When calling this method, it can be used to indicate to the user or the programmer whether or not a session was resumed. To do this, simply use the method call inside the condition of an `if` statement.

After these calls, make one more call to `DatagramClient(sslResume)` and `DatagramClient` will send its datagram using the new `sslResume` object and its information.

###  4. Cleanup
There isn't anything special about cleanup with reused sessions. All that needs to be done is to call `wolfSSL_shutdown` and `wolfssl_free` with the `sslResume` object.

Again, if wanted, this can all be isolated inside a loop that will break upon receiving a signal from the user. To find out more about signal handling, visit the wolfSSL [SSL Tutorial](https://wolfssl.com/wolfSSL/Docs-wolfssl-manual-11-ssl-tutorial.html), specifically section 11.12.

##  Chapter 4:
**Session Resumption with DTLS**

*Written by Alex Abrahamson*

In the event that a connection between a client and a server is lost, it can be useful to resume with the previous session data. To implement this, all the work can be done on the client's side, since the client will be the one with direct access to their session info before a disconnect.

To utilize session resumption, 3 things have to be completed.

**1. Storage of the previous session with a new WOLFSSL* object created with the same method call as the previous WOLFSSL* object,**

**2. Memory cleanup and management of the previously interrupted session, and**

**3. Reconnect with the old session data**

**4. Cleanup**

(*a quick note: to allow for infinite session resumptions, simply perform these actions inside of a loop.*)

###  1. Storage of the previous session information
When keeping track of previous sessions for resumption, the simplest and easiest way to do this is to create new objects and assign the old session data to them. An example of this is shown below.

```c
session = wolfSSL_get_session(ssl);
sslResume = wolfSSL_new(ctx);
```

The two variables above are the most important for session resumption. 

- `session` is an object of type `WOLFSSL_SESSION*`
- `sslResume` is an object of type `WOLFSSL*`

###  2. Memory cleanup and management
Now it's time to clean up and clear out all the old objects. To clean up the memory, this can be done in standard fashion with calls to the functions `wolfSSL_shutdown` and `wolfSSL_free` - and don't forget to call `close` on the socket file descriptor.

 An example of this is shown below.

```c
wolfSSL_shutdown(ssl);
wolfSSL_free(ssl);
close(sockfd);
```

In addition, it is important to clear the memory holding the server address and reassign it. An example of this is shown below.

```c
memset(&servAddr, 0, sizeof(servAddr));
servAddr.sin_family = AF_INET;
servAddr.sin_port = htons(SERV_PORT);
if ( (inet_pton(AF_INET, host, &servAddr.sin_addr)) < 1) {
    printf("Error and/or invalid IP address");
    return 1;
}
```

###  3. Reconnect with old session data
The reconnection is nearly identical to the way that a client will connect to a server the first time. There are calls to `wolfSSL_dtls_set_peer`, `socket`, `wolfSSL_set_fd`, and so on, but there are also calls to other methods. 

All  the method calls needed with new variables and the distinct new method calls are listed below in the order that they need to be called.

1. `wolfSSL_dtls_set_peer(sslResume, &servAddr, sizeof(servAddr))`
 - This method call uses the old session data (`sslResume`) and with the same server addres. It needs to be called after the `memset` call listed in section 2 (**Memory cleanup and management**).
2. `socket(AF_INET, SOCK_DGRAM, 0)` will need to be in an identical conditional as the prior call to `socket`.
3. `wolfSSL_set_fd(sslResume, sockfd)`
 - This method call uses the old session data (`sslResume`) and with the same socket file descriptor.
4. `wolfSSL_set_session(sslResume, session)`
 - This is a new method call. On failure, the return value is (you guessed it) an `SSL_FAILURE` code. On success, it will return (you could try out for jeopardy!) an `SSL_SUCCESS` code.
5. `wolfSSL_connect(sslResume)` will need to be called in an identical conditional as the prior call to `wolfSSL_connect`.
6. `wolfSSL_session_reused(sslResume)`
 - This method call returns the `resuming` value from inside the `sslResume` object.
 - This method call is used with a conditional to tell the user whether or not a session was reused. An example is shown below.
```c
if(wolfSSL_session_reused(sslResume)) {
    printf("Reused session ID\n");
} else {
    printf("Did not reuse session ID\n");
}
```

####  I can't decide between the above way or the below way

The reconnection is nearly identical to the initial connection to the server. All the old method calls from the initial connection are used with the new WOLFSSL* object (`sslResume`) instead, and there are a few methods added. 

They are all listed below.

```c
int wolfSSL_set_session(WOLFSSL* ssl, WOLFSSL_SESSION* session)
```

 - This method is called immediately after the new call to `wolfSSL_set_fd(sslResume, sockfd)` (note the changed variables), and it should take the objects `sslResume` and `session` as parameters.
 - On success, it will return an `SSL_SUCCESS` code. On failure, it will return an `SSL_FAILURE` error code (shocking, right?).

```c
wolfSSL_session_reused(WOLFSSL* ssl)
```

 - This method is called immediately after the call to `wolfssl_connect(sslResume)` (note the changed variable again) and should take in the `sslResume` object as its parameter.
 - It returns the `resuming` value from inside the `sslResume` object.
 - When calling this method, it can be used to indicate to the user or the programmer whether or not a session was resumed. To do this, simply use the method call inside the condition of an `if` statement.

After these calls, make one more call to `DatagramClient(sslResume)` and `DatagramClient` will send its datagram using the new `sslResume` object and its information.

###  4. Cleanup
There isn't anything special about cleanup with reused sessions. All that needs to be done is to call `wolfSSL_shutdown` and `wolfssl_free` with the `sslResume` object.

Again, if wanted, this can all be isolated inside a loop that will break upon receiving a signal from the user. To find out more about signal handling, visit the wolfSSL [SSL Tutorial](https://wolfssl.com/wolfSSL/Docs-wolfssl-manual-11-ssl-tutorial.html), specifically section 11.12.


### 1. Main Method Changes

#### 1.1

All of the code up until the main method will remain the same for session
resumption.however, you may want to add some of the main method calls into their own functions to shorten main.

#### 1.2
Add a few new objects at the top of main

#### 1.2.1.
A new wolfSSL object for the resumption portion.

#### 1.2.2.
A wolfSSL session object to create the session.

#### 1.2.3.
A char* object to print a message that session resume is testing.

Figure 4.1 (1.2.1-1.2.3 Example code:)
>>>>>>> c15ac5e8
```c
void* ThreadHandler(void *input)
{
	/* pthread_detach call */
    pthread_detach( pthread_self() );

    /* Instance variables */

    /* memcpy call */

    /* miscellaneous standard server calls */

    /* Thread memory cleanup */
}
```
<<<<<<< HEAD

####  3.1.1.3.2. Instance variables
In total, there are 7 local variables used inside of `ThreadHandler`. They are all listed below with a brief description of their purposes.
=======
### 2. Start session resumption
#### 2.1.
After the call to your read/write function, you will need to write again. Make a call
to wolfSSL_write() using your original ssl object, your char* resume test object, and size of resume test object as the 3 arguments. This will send the message that you are trying to test for session resumption to the server.
#### 2.2.
Set your wolfSSL session object to get the session with  your Cyassl object.
#### 2.3.
Set up a new wolfSSL object for the resumption stage using sslResume.

Figure 4.2 (2.1-2.3 Example code:)
>>>>>>> c15ac5e8
```c
threadArgs*     args = (threadArgs*) input;
int 		    recvLen = 0;			    /* Length of message received */
int 		    activefd = args->activefd;	/* active file descriptor */
int 		    msgLen = args->size;		/* Length of message */
unsigned char 	buff[msgLen];			    /* Incoming message from client */
char 		    back[] = "MESSAGE RECEIVED"	/* Message sent to client */
WOLFSSL* 	    ssl;				        /* SSL object */
```

<<<<<<< HEAD
Putting these variables into our code gives us a new `ThreadHandler` method:
=======
#### 2.4.
Shutdown and free your original WOLFSSL object, ssl in our case, and close the     socket.
>>>>>>> c15ac5e8

```c
void* ThreadHandler(void *input)
{
	/* pthread_detach call */
    pthread_detach( pthread_self() );

    /* Instance variables */
    threadArgs*     args = (threadArgs*) input;
    int 		    recvLen = 0;			    /* Length of message received */
    int 		    activefd = args->activefd;	/* active file descriptor */
    int 		    msgLen = args->size;		/* Length of message */
    unsigned char 	buff[msgLen];			    /* Incoming message from client */
    char 		    back[] = "MESSAGE RECEIVED"	/* Message sent to client */
    WOLFSSL* 	    ssl;				        /* SSL object */

    /* memcpy call */

    /* miscellaneous standard server calls */

    /* Thread memory cleanup */
}
```
<<<<<<< HEAD
####  3.1.1.3.3. `memcpy`
Calling `memcpy` allows the user to clear out the previous data located in `args->b`. The method should be called like the example is below.
```c
memcpy(buff, args->b, msgLen);
```

Putting this call into our code gives this `ThreadHandler` method:
=======
#### 2.5.
Rebuild the server address structure the same way you did in setting up UDP.
Simply repeat the four lines of code at the end of II.B. in Create Basic UDP Client).
#### 2.6.
Reset the DTLS peer by calling the wolfSSL_dtls_set_peer function again
changing only the first parameter from your original WOLFSSL object to your resumption object → we changed ssl to sslResume.

Figure 4.4
```c
wolfSSL_dtls_set_peer(sslResume, &servAddr, sizeof(servAddr));
```
Next, re-create your socket using the method used prior - same code as in part
2.1 of Create Basic UDP Client.
#### 2.7.
Set the file descriptor by calling wolfSSL_set_fd again with the new WOLFSSL
#### 2.8.
Set the session. Use wolfSSL_set_session(sslResume, session).
object, i.e., sslResume. Use the same socket you just recreated.
#### 2.9.
Connect again using wolfSSL_connect with your new resume WOLFSSL
object(sslResume).
#### 2.10.
Check if the session was actually reused.
#### 2.11.
Call your read and write function a second time with the sslResume as your new
WOLFSSL object.
#### 2.12.
Call wolfSSL_write with the same parameters as step A. only changing ssl to
sslResume.

Figure 4.5 (2.7 - 2.12 Example Code:)
>>>>>>> c15ac5e8
```c
void* ThreadHandler(void *input)
{
	/* pthread_detach call */
    pthread_detach( pthread_self() );

    /* Instance variables */
    threadArgs*     args = (threadArgs*) input;
    int 		    recvLen = 0;			    /* Length of message received */
    int 		    activefd = args->activefd;	/* active file descriptor */
    int 		    msgLen = args->size;		/* Length of message */
    unsigned char 	buff[msgLen];			    /* Incoming message from client */
    char 		    back[] = "MESSAGE RECEIVED"	/* Message sent to client */
    WOLFSSL* 	    ssl;				        /* SSL object */

    /* memcpy call */
    memcpy(buff, args->b, msgLen);

    /* miscellaneous standard server calls */

    /* Thread memory cleanup */
}
```

<<<<<<< HEAD
####  3.1.1.3.4. 'ssl' Object Creation
There shouldn't be anything special about the creation of the `ssl` object. It should be identical to a normal creation, but should be assigned inside of `ThreadHandler`. The purpose of creating a `WOLFSSL` object in `ThreadHandler` is that each thread will maintain a DTLS connection to a client.

```c
void* ThreadHandler(void *input)
{
	/* pthread_detach call */
    pthread_detach( pthread_self() );

    /* Instance variables */
    threadArgs*     args = (threadArgs*) input;
    int 		    recvLen = 0;			    /* Length of message received */
    int 		    activefd = args->activefd;	/* active file descriptor */
    int 		    msgLen = args->size;		/* Length of message */
    unsigned char 	buff[msgLen];			    /* Incoming message from client */
    char 		    back[] = "MESSAGE RECEIVED"	/* Message sent to client */
    WOLFSSL* 	    ssl;				        /* SSL object */

    /* memcpy call */
    memcpy(buff, args->b, msgLen);

    /* miscellaneous standard server calls */

    /* Create the WOLFSSL Object */
    if ((ssl = wolfSSL_new(ctx)) == NULL) {
        printf("wolfSSL_new error.\n");
        cleanup = 1;
        return NULL;
    }

    /* Thread memory cleanup */
}
```
#### 3.1.1.3.5.`wolfSSL_accept`, `wolfSSL_read`, `wolfSSL_write`, etc.
For the same reason that each thread will create a `WOLFSSL` object, each thread will also make calls to `wolfSSL_accept`, `wolfSSL_read`, and `wolfSSL_write`. The calls should be almost identical to the regular calls inside of `server-dtls.c`, but with minor changes.

*Important: don't forget to set the file descriptor as well*

- `continue` keywords should be changed to `return NULL`, as `ThreadHandler` does not loop
- If `wolfSSL_write` returns a negative number in `ThreadHandler`, there should be a `return NULL` instead of `return 1` (`ThreadHandler` is invoked differently from `AwaitDGram`.

 After making these changes and adding them to `ThreadHandler`, it now looks like this:
=======
#### 2.13.
Shutdown and free sslResume and close the socket. Make sure you still have
the call to free your ctx and cleanup.

Figure 4.6
```c
wolfSSL_shutdown(sslResume);
wolfSSL_free(sslResume);
close(sockfd);
wolfSSL_CTX_free(ctx);
wolfSSL_Cleanup();
```
### 3. Adjust Main Method
#### 3.1.
After the first call to wolfSSL_set_fd and again after the first call to
wolfSSL_set_session(), replace the following:
>>>>>>> c15ac5e8

```c
<<<<<<< HEAD
void* ThreadHandler(void *input)
{
	/* pthread_detach call */
    pthread_detach( pthread_self() );

    /* Instance variables */
    threadArgs*     args = (threadArgs*) input;
    int 		    recvLen = 0;			    /* Length of message received */
    int 		    activefd = args->activefd;	/* active file descriptor */
    int 		    msgLen = args->size;		/* Length of message */
    unsigned char 	buff[msgLen];			    /* Incoming message from client */
    char 		    back[] = "MESSAGE RECEIVED"	/* Message sent to client */
    WOLFSSL* 	    ssl;				        /* SSL object */

    /* memcpy call */
    memcpy(buff, args->b, msgLen);

    /* miscellaneous standard server calls */

    /* Create the WOLFSSL Object */
    if ((ssl = wolfSSL_new(ctx)) == NULL) {
        printf("wolfSSL_new error.\n");
        cleanup = 1;
        return NULL;
    }

    wolfSSL_set_fd(ssl, activefd);

    /* Attempt to accept connection */
    if (wolfSSL_accept(ssl) != SSL_SUCCESS) {

        int e = wolfSSL_get_error(ssl, 0);

        printf("error = %d, %s\n", e, wolfSSL_ERR_reason_error_string(e));
        printf("SSL_accept failed.\n");
        return NULL;
    }
    /* Attempt to read a message from the client, check for errors twice */
    if ((recvLen = wolfSSL_read(ssl, buff, msgLen-1)) > 0) {
        printf("heard %d bytes\n", recvLen);

        buff[recvLen] = 0;
        printf("I heard this: \"%s\"\n", buff);
    }
    else if (recvLen < 0) {
        int readErr = wolfSSL_get_error(ssl, 0);
        if(readErr != SSL_ERROR_WANT_READ) {
            printf("SSL_read failed.\n");
            cleanup = 1;
            return NULL;
        }
    }
    /* Send reply to the client */
    if (wolfSSL_write(ssl, ack, sizeof(ack)) < 0) {
        printf("wolfSSL_write fail.\n");
        cleanup = 1;
        return NULL;
    }
    else {
        printf("Sending reply.\n");
    }

    printf("reply sent \"%s\"\n", ack);

    /* Thread memory cleanup */
=======
if (wolfSSL_connect(ssl) != SSL_SUCCESS) {
    int err1 = wolfSSL_get_error(ssl, 0);
    char buffer[80];
    printf("err = %d, %s\n", err1, wolfSSL_ERR_error_string(err1, buffer));
    err_sys("SSL_connect failed");
>>>>>>> c15ac5e8
}
```

##### 3.1.1.3.6. Thread Memory Cleanup
To clean up the mess left behind when the client and server are finished with their business, we'll need to free/close the objects created at the beginning of the `ThreadHandler` method, and call a few subtle thread memory management calls. Below is a list of items that need to be freed, and our finished `ThreadHandler` code is immediately following.

- `ssl`
- `activefd`
- `input`
- The current thread

```c
void* ThreadHandler(void *input)
{
	/* pthread_detach call */
    pthread_detach( pthread_self() );

    /* Instance variables */
    threadArgs*     args = (threadArgs*) input;
    int 		    recvLen = 0;			    /* Length of message received */
    int 		    activefd = args->activefd;	/* active file descriptor */
    int 		    msgLen = args->size;		/* Length of message */
    unsigned char 	buff[msgLen];			    /* Incoming message from client */
    char 		    back[] = "MESSAGE RECEIVED"	/* Message sent to client */
    WOLFSSL* 	    ssl;				        /* SSL object */

    /* memcpy call */
    memcpy(buff, args->b, msgLen);

    /* miscellaneous standard server calls */

    /* Create the WOLFSSL Object */
    if ((ssl = wolfSSL_new(ctx)) == NULL) {
        printf("wolfSSL_new error.\n");
        cleanup = 1;
        return NULL;
    }

    wolfSSL_set_fd(ssl, activefd);

    /* Attempt to accept connection */
    if (wolfSSL_accept(ssl) != SSL_SUCCESS) {

        int e = wolfSSL_get_error(ssl, 0);

        printf("error = %d, %s\n", e, wolfSSL_ERR_reason_error_string(e));
        printf("SSL_accept failed.\n");
        return NULL;
    }
    /* Attempt to read a message from the client, check for errors twice */
    if ((recvLen = wolfSSL_read(ssl, buff, msgLen-1)) > 0) {
        printf("heard %d bytes\n", recvLen);

        buff[recvLen] = 0;
        printf("I heard this: \"%s\"\n", buff);
    }
    else if (recvLen < 0) {
        int readErr = wolfSSL_get_error(ssl, 0);
        if(readErr != SSL_ERROR_WANT_READ) {
            printf("SSL_read failed.\n");
            cleanup = 1;
            return NULL;
        }
    }
    /* Send reply to the client */
    if (wolfSSL_write(ssl, ack, sizeof(ack)) < 0) {
        printf("wolfSSL_write fail.\n");
        cleanup = 1;
        return NULL;
    }
    else {
        printf("Sending reply.\n");
    }

    printf("reply sent \"%s\"\n", ack);

    printf("Client left, return to idle state.\n"
           "Cleaning up & exiting thread.\n");

    /* Thread memory cleanup */
    wolfSSL_shutdown(ssl);  /* cleans up the ssl object */
    wolfSSL_free(ssl);
    close(activefd);        /* closes activefd (who'd have thought?) */
    free(input);            /* cleans up the input object */
    pthread_exit(input);    /* terminates the thread that it is called in */
}
```
And that's it - that is all that is required to create a multithreaded DTLS server.

#### 3.1.2. Review

There were several things added to a DTLS server to enable threading. Below is a concise list of all that was added and done to make a threaded DTLS server.
- Defined `threadArgs` struct with data about the current client and session
- Calling `pthread_create` and passing in client/session data with a defined `ThreadHandler` method.
- A method (ours was called `ThreadHandler`) to tell the threads how to behave
    - `ThreadHandler` used its own `WOLFSSL` objects and terminated itself at the end of the method

##  Chapter 4: Session Resumption with DTLS
### Section 1: by Alex Abrahamson

In the event that a connection between a client and a server is lost, it can be useful to resume with the previous session data. To implement this, all the work can be done on the client's side, since the client will be the one with direct access to their session info before a disconnect.

To utilize session resumption, 4 things have to be completed.

1. Storage of the previous session with a new WOLFSSL* object created with the same method call as the previous WOLFSSL* object
2. Memory cleanup and management of the previously interrupted session
3. Reconnect with the old session data
4. Cleanup

(*a quick note: to allow for infinite session resumptions, simply perform these actions inside of a loop.*)

#### 4.1.1. Storage of the Previous Session Information
When keeping track of previous sessions for resumption, the simplest and easiest way to do this is to create new objects and assign the old session data to them. An example of this is shown below.

```c
session = wolfSSL_get_session(ssl);
sslResume = wolfSSL_new(ctx);
```

The two variables above are the most important for session resumption.

- `session` is an object of type `WOLFSSL_SESSION*`
- `sslResume` is an object of type `WOLFSSL*`

###  4.1.2. Memory Cleanup and Management
Now it's time to clean up and clear out all the old objects. To clean up the memory, this can be done in standard fashion with calls to the functions `wolfSSL_shutdown` and `wolfSSL_free` - and don't forget to call `close` on the socket file descriptor.

 An example of this is shown below.

```c
wolfSSL_shutdown(ssl);
wolfSSL_free(ssl);
close(sockfd);
```

<<<<<<< HEAD
In addition, it is important to clear the memory holding the server address and reassign it. An example of this is shown below.

```c
memset(&servAddr, 0, sizeof(servAddr));
servAddr.sin_family = AF_INET;
servAddr.sin_port = htons(SERV_PORT);
if ( (inet_pton(AF_INET, host, &servAddr.sin_addr)) < 1) {
    printf("Error and/or invalid IP address");
    return 1;
}
```
=======
#### 3.2.
Finally, add a call to sleep after the last call to write:
>>>>>>> c15ac5e8

###  4.1.3. Reconnect with Old Session Data
The reconnection is nearly identical to the way that a client will connect to a server the first time. There are calls to `wolfSSL_dtls_set_peer`, `socket`, `wolfSSL_set_fd`, and so on, but there are also calls to other methods.

All  the method calls needed with new variables and the distinct new method calls are listed below in the order that they need to be called.

1. `wolfSSL_dtls_set_peer(sslResume, &servAddr, sizeof(servAddr))`
 - This method call uses the old session data (`sslResume`) and with the same server addres. It needs to be called after the `memset` call listed in section 2 (**Memory cleanup and management**).
2. `socket(AF_INET, SOCK_DGRAM, 0)` will need to be in an identical conditional as the prior call to `socket`.
3. `wolfSSL_set_fd(sslResume, sockfd)`
 - This method call uses the old session data (`sslResume`) and with the same socket file descriptor.
4. `wolfSSL_set_session(sslResume, session)`
 - This is a new method call. On failure, the return value is (you guessed it) an `SSL_FAILURE` code. On success, it will return (you could try out for jeopardy!) an `SSL_SUCCESS` code.
5. `wolfSSL_connect(sslResume)` will need to be called in an identical conditional as the prior call to `wolfSSL_connect`.
6. `wolfSSL_session_reused(sslResume)`
 - This method call returns the `resuming` value from inside the `sslResume` object.
 - This method call is used with a conditional to tell the user whether or not a session was reused. An example is shown below.
```c
if(wolfSSL_session_reused(sslResume)) {
    printf("Reused session ID\n");
} else {
    printf("Did not reuse session ID\n");
}
```

<<<<<<< HEAD
###  4.1.4. Cleanup
There isn't anything special about cleanup with reused sessions. All that needs to be done is to call `wolfSSL_shutdown` and `wolfssl_free` with the `sslResume` object.

Again, if wanted, this can all be isolated inside a loop that will break upon receiving a signal from the user. To find out more about signal handling, visit the wolfSSL [SSL Tutorial](https://wolfssl.com/wolfSSL/Docs-wolfssl-manual-11-ssl-tutorial.html), specifically section 11.12.

## CHAPTER 5: Convert Server and Client to Nonblocking
### Section 1:
#### 5.1.1. A Note About Functions
If you compare this tutorial and the functions we discuss implementing to the available completed example code, you will notice these functions are missing from the example code. The functions have been combined into `main()` in order to allow the code to read linearly and be more understandable. For the purposes of this tutorial, you may still add the noted functions to achieve the same functionality. All of the functions are simply hidden within the main function. Most are commented with their original function names when they occur. This tutorial is in the process of being updated to match this more appropriately.
#### 5.1.2. Add New Headers to Top of File:
```c
# include <errno.h>    /* error checking */
# include <fcntl.h>    /* set file status flags */
```

#### 5.1.3. Add Enum Variables for Testing Functions
Add the following before the first function:
=======
## CHAPTER 5:
Convert Server and Client to non-blocking.
### Section 1:
Incomplete pending further research.

### Section 2:

#### 2.1. Add new headers to top of file:
# include <errno.h>    /* error checking */
# include <fcntl.h>    /* set file status flags */

#### 2.2. Add enum variables for testing functions - before first function:
>>>>>>> c15ac5e8
```c
enum {
    TEST_SELECT_FAIL,
    TEST_TIMEOUT,
    TEST_RECV_READY,
    TEST_ERROR_READY
};
```
<<<<<<< HEAD
#### 5.1.4. Add a DTLS Selection Function
This is similar to the `tcp_select()` function in wolfSSL. This function will also call `select()`:
##### Figure 5.1
=======
#### 2.3. Add a DTLS selection function
This is similar to the tcp_select() function in wolfSSL. This function will also call
select():
>>>>>>> c15ac5e8
```c
/* tcp select using dtls nonblocking function*/
static int dtls_select(int socketfd, int to_sec)
{
    fd_set         recvfds, errfds;
    int            nfds = socketfd +1;
    struct timeval timeout = { (to_sec > 0) ? to_sec : 0, 0};
    int            result;

    FD_ZERO(&recvfds);
    FD_SET(socketfd, &recvfds);
    FD_ZERO(&errfds);
    FD_SET(socketfd, &errfds);

    result = select(nfds, &recvfds, NULL, &errfds, &timeout);

    if (result == 0)
        return TEST_TIMEOUT;
    else if (result > 0) {
        if (FD_ISSET(socketfd, &recvfds))
            return TEST_RECV_READY;
        else if (FD_ISSET(socketfd, &errfds))
            return TEST_ERROR_READY;
    }
    return TEST_SELECT_FAIL;
}
```

<<<<<<< HEAD
#### 5.1.5. Nonblocking DTLS Connect Function:
This function calls the connect function and checks for various errors within the connection attempts. We placed it before the `DatagramClient()` function:
##### Figure 5.2
=======

#### 2.4. NonBlocking DTLS connect function:
This function calls the connect function and checks for various errors within the connection attempts. We placed it before the DatagramClient() function:
>>>>>>> c15ac5e8
```c
/*Connect using Nonblocking - DTLS version*/
static void NonBlockingDTLS_Connect(WOLFSSL* ssl)
{
    int      ret = wolfSSL_connect(ssl);
    int      error = wolfSSL_get_error(ssl, 0);
    int      sockfd = (int)wolfSSL_get_fd(ssl);
    int      select_ret;
    while (ret != SSL_SUCCESS && (error == SSL_ERROR_WANT_READ ||
                                     error == SSL_ERROR_WANT_WRITE)) {
        int currTimeout = 1;
        if (error == SSL_ERROR_WANT_READ)
            printf("... client would read block\n");
        else
            printf("... client would write block\n");
        currTimeout = wolfSSL_dtls_get_current_timeout(ssl);
        select_ret = dtls_select(sockfd, currTimeout);
        if ( ( select_ret == TEST_RECV_READY) ||
                                   (select_ret == TEST_ERROR_READY)) {
            ret = wolfSSL_connect(ssl);
            error = wolfSSL_get_error(ssl, 0);
        }
        else if (select_ret == TEST_TIMEOUT && !wolfSSL_dtls(ssl)) {
            error = 2;
        }
        else if (select_ret == TEST_TIMEOUT && wolfSSL_dtls(ssl) &&
                                    wolfSSL_dtls_got_timeout(ssl) >= 0) {
            error = 2;
        }
        else {
             error = SSL_FATAL_ERROR;
        }
    }

    if (ret != SSL_SUCCESS)
        err_sys("SSL_connect failed with");
    }
```

<<<<<<< HEAD
#### 5.1.6. Adjust Datagram Client Function
Note that this function could be placed within `main()`.
Create `while` loops for `wolfSSL_write()` and `wolfSSL_read()` to check for errors.
##### Figure 5.3
=======
#### 2.5.    Adjust Datagram Client Function (could be located within main method).
Create while loops for wolfSSL_write() and wolfSSL_read() to check for error
>>>>>>> c15ac5e8
```c
void DatagramClient (FILE* clientInput, WOLFSSL* ssl)
{
    int     n = 0;
    char    sendLine[MAXLINE], recvLine[MAXLINE - 1];

    fgets(sendLine, MAXLINE, clientInput);

    while  ( ( wolfSSL_write(ssl, sendLine, strlen(sendLine))) !=
                                                    strlen(sendLine))
        err_sys("SSL_write failed");

    while ( (n = wolfSSL_read(ssl, recvLine, sizeof(recvLine)-1)) <= 0) {
        int readErr = wolfSSL_get_error(ssl, 0);
        if(readErr != SSL_ERROR_WANT_READ)
            err_sys("wolfSSL_read failed");
    }

        recvLine[n] = '\0';
        fputs(recvLine, stdout);
}
```

#### REFERENCES:

1. Paul Krzyzanowski, “Programming with UDP sockets”, Copyright 2003-2014, PK.ORG
<<<<<<< HEAD
2. The Open Group, “setsockopt - set the socket options”, Copyright © 1997, The Single UNIX ® Specification, Version 2
3. https://en.wikipedia.org/wiki/POSIX_Threads
=======

2. The Open Group, “setsockopt - set the socket options”, Copyright © 1997, The Single UNIX ® Specification, Version 2
>>>>>>> c15ac5e8
<|MERGE_RESOLUTION|>--- conflicted
+++ resolved
@@ -1,4 +1,3 @@
-<<<<<<< HEAD
 # WOLFSSL UDP & DTLS TUTORIAL
 ## Contents:
 - Chapter 1: A Simple UDP Server & Client
@@ -87,20 +86,6 @@
 - Packets may arrive out of order
 - No congestion control
 - Overall, UDP is lightweight but unreliable. Some applications where UDP is used include DNS, NFS, and SNMP.`
-=======
-##  CHAPTER 1: A Simple UDP SERVER & Client
-
-###  Section 1: By Kaleb Himes
-
-####  1.1. Introduction and description of UDP
-What is UDP? User Datagram Protocol (UDP) is a core member of Internet Protocol Suite (IPS). Messages sent using UDP are called datagrams. A client can send messages to other hosts (clients or servers that have host capabilities) on an Internet Protocol (IP) network without any prior communications to set up special transmissions channels or data paths. A formal definition can be found in Request for Comments (RFC) 768 (http://tools.ietf.org/html/rfc768).
-
-UDP uses a minimum of protocol mechanisms in that it requires no handshake. Rather UDP uses a checksum for data integrity and port numbers for addressing different functions at the source and destination of the datagram.
-
-UDP is ideal for time conservation. The lack of having to re-transmit messages (if packets are lost) makes it suitable for real-time applications such as voice over IP or live streaming.
-
-CONS: UDP provides no guarantees to the upper layer protocol for message delivery and the UDP protocol layer retains no backup of UDP messages once sent. Therefore messages are non-recoverable once sent.
->>>>>>> c15ac5e8
 
 UDP header consists of 4 fields, each of which is 16 bits.
 1. Field 1 contains information about the port from which the message originated.
@@ -123,15 +108,9 @@
 ```
 The final value would be placed in the Checksum Field.
 
-<<<<<<< HEAD
 ####  1.1.2. Creating a UDP/IP Server
 There are seven initial steps to creating a UDP/IP Server.
-=======
-
-####  1.2. Creating a UDP/IP Server
-There are five initial steps to creating a UDP/IP Server.
-
->>>>>>> c15ac5e8
+
 ```c
 1. Create the socket
 2. Identify the socket (IE give it a name)
@@ -142,12 +121,8 @@
 7. <End of loop>
 ```
 
-<<<<<<< HEAD
 ####  1.1.2.1. Create the Socket
-=======
-####  1.3.  STEP 1: CREATE THE SOCKET
-
->>>>>>> c15ac5e8
+
 A socket is created with the socket system call.
 
 ##### Figure 1.2: Create a Socket
@@ -177,12 +152,7 @@
 
 For this tutorial we want to select domain `(domain = AF_NET)` and the datagram service `(type = SOCK_DGRAM)`. There is only one form of datagram service therefore we do not need to specify a protocol for a UDP/IP server `(protocol = 0)`.
 
-<<<<<<< HEAD
 ##### Figure 1.3: Setting Protocol
-=======
-Figure 1.3 Setting Protocol
-
->>>>>>> c15ac5e8
 ```c
 # include <sys/socket.h>
 …
@@ -196,20 +166,14 @@
 }
 printf("created socket: descriptor=%d\n", sockfd);
 ```
-<<<<<<< HEAD
+
 ####  1.1.2.2. Identifty/Name the Socket
-=======
-####  1.4. STEP 2: IDENTIFY/NAME THE SOCKET
->>>>>>> c15ac5e8
+
 By naming the socket we are assigning a transport address to the socket (I.E. a port number in IP networking). This is more commonly referred to as “binding” an address. The bind system call is used to do this. In other words we are giving our server a unique address so that communication with our server can be established much like a person with a mailing address. They can receive communiques (letters) via their mailbox. Our server can do the same once it has a “bound” socket.
 
 The transport address is defined in the socket address structure. Since sockets can receive and send data  using a myriad of communication interfaces, the interface is very general. Rather than accepting a port number as a parameter, it will look for a “sockaddr” (short for socket address)structure whose format is based off the address family we chose.
 
-<<<<<<< HEAD
 `# include <sys/socket.h>` contains the relevant “bind” call we will need. Since we already used it in 1.1.2.1 we do not need to include it a second time.
-=======
-`# include <sys/socket.h>` contains the relevant “bind” call we will need. Since we already used it in STEP 1 we do not need to include it a second time.
->>>>>>> c15ac5e8
 
 ##### Figure 1.4: Bind the Socket
 ```c
@@ -229,15 +193,7 @@
     char             sin_zero[8];
 };
 ```
-<<<<<<< HEAD
 NOTE: this code will not be found in our example server. It is imported with the following call:
-=======
-
-
-NOTE: this code will not be found in our example server. It is imported with the following call (figure 1.6).
-
-Figure 1.6
->>>>>>> c15ac5e8
 `# include <netinet/in.h>`
 
 Before calling bind, we need to fill this struct. The three key parts we need to set are:
@@ -250,7 +206,6 @@
 3. `sin_addr`
     The address for our socket (your server machines IP address). With UDP/IP our server will have one IP address for each network interface. Since the address can vary based on transport methods and we are using a client computer to simulate a server, we will use the `INADDR_ANY`.
 
-<<<<<<< HEAD
 ##### Figure 1.6
 ```c
 memset(&servAddr, 0, sizeof(servAddr));
@@ -258,15 +213,6 @@
 servAddr.sin_port = htons(SERV_PORT);
 inet_pton(AF_INET, argv[1], &servAddr.sin_addr);
 ```
-=======
-Figure 1.7
-`# define SERV_PORT  11111`
-
-We can then call SERV_PORT where it is needed and if you, the client, are already using port 11111 for any particular reason, you can then easily redefine it as needed for this tutorial. Additionally if you use # define SERV_PORT 0, your system will use any available port.
-
-3. sin_addr
-    The address for our socket (your server machines IP address). With UDP/IP our server will have one IP address for each network interface. Since the address can vary based on transport methods and we are using a client computer to simulate a server, we will use the INADDR_ANY.
->>>>>>> c15ac5e8
 
 ###### DESCRIPTIONS OF NUMBER CONVERSIONS UTILIZED IN NETWORKING
 1. “htons”
@@ -284,38 +230,14 @@
 #### 1.1.2.4. Wait for a Message
 Later when we layer on DTLS our server will set up a socket for listening via the “listen” system call. The server would then call “accept” upon hearing a request to communicate, and then wait for a connection to be established. UDP however in its base for is connectionless. So our server, as of right now, is capable of listening for a message purely due to the fact that it has a socket! We use `recvfrom` system call to wait for an incoming datagram on a specific transport address (IP address, and port number).
 
-<<<<<<< HEAD
 The `recvfrom` call is included with the `# include <sys/socket.h>` therefore we do not need to include this library again since we already included it in 1.1.2.1.
-=======
-    4.2 “htonl”
-        host to network - long : convert a number into a 32-bit network representation. This is commonly used to store an IP address into a sockaddr structure.
-
-    4.3 “ntohs”
-        network to host - short : convert a 16-bit number from a network representation into the local processor`s format. This is commonly used to read a port number from a sockaddr structure.
-
-    4.4 “ntohl”
-        network to host - long : convert a 32-bit number from a network representation into the local processor`s format. This is commonly used to read an IP address from a sockaddr structure.
-
-        Using any of the above 4.4 macros will guarantee that your code remains portable regardless
-        of the architecture you use in compilation.
-
-####  1.5. <BEGIN LOOP>:
-WAIT FOR A MESSAGE
-
-Later when we layer on DTLS our server will set up a socket for listening via the “listen” system call. The server would then call “accept” upon hearing a request to communicate, and then wait for a connection to be established. UDP however in it's base for is connectionless. So our server, as of right now, is capable of listening for a message purely due to the fact that it has a socket! We use recvfrom system call to wait for an incoming datagram on a specific transport address (IP address, and port number).
-
-The recvfrom call is included with the # include <sys/socket.h> therefore we do not need to include this library again since we already included it in STEP 1.
-Defined:
-
-Figure 1.8 “recvfrom”
->>>>>>> c15ac5e8
 
 ##### Figure 1.7: “recvfrom”
 ```c
 int recvfrom(int socket, void* restrict buffer, size_t length,
              int flags, struct sockaddr* restrict src_addr, socklen_t *src_len);
 ```
-<<<<<<< HEAD
+
 ###### PARAMETERS DEFINED
 1. `int socket`
     The first parameter `socket` is the socket we created and bound in 1.1.2.1 & 1.1.2.2. The port number assigned to that socket via the “bind” tells us what port `recvfrom` will “watch” while awaiting incoming data transmissions.
@@ -339,36 +261,6 @@
 `recvfrom` returns the number of bytes received, or `-1` if an error occurred.
 
 ##### Figure 1.8: Looping Receive
-=======
-
-    5.1 PARAMETERS DEFINED
-        5.1.1 “ int socket ”
-            The first parameter “socket” is the socket we created and bound in STEPS 1 & 2. The port number
-            assigned to that socket via the “bind” tells us what port recvfrom will “watch” while awaiting
-            incoming data transmissions.
-        5.1.2 “ void* restrict buffer ”
-            The incoming data will be placed into memory at buffer.
-        5.1.3 “ size_t length “
-            No more than length bytes will be transferred (that`s the size of your buffer).
-        5.1.4 “ int flags “
-            For this tutorial we can ignore this last flags. However this parameter will allow us to “peek”
-            at an incoming message without removing it from the queue or block until the request is fully
-            satisfied. To ignore these flags, simply place a zero in as the parameter. See the man page for
-            recvfrom to see an  in-depth description of this parameter.
-        5.1.5 “ struct sockaddr* restrict src_addr “
-            If src_addr is not NULL, the IP address and port number of the sender of the data will be placed into memory at src_addr.
-        5.1.6 “ socklen_t *src_len “
-            The size of the memory at src_addr. If src_addr is NULL, then src_len should also be NULL.
-            Example:
-            struct sockaddr_in* cliaddr;
-            socklen_t addrlen;
-            addrlen = sizeof(struct sockaddr_in);
-    5.2 RETURN VALUE
-        recvfrom returns the number of bytes received, or -1 if an error occurred.
-
-Figure 1.9 Looping Receive
-
->>>>>>> c15ac5e8
 ```c
 for (;;) {
     printf("waiting for client message on port %d\n", SERV_PORT);
@@ -387,19 +279,8 @@
 }
 ```
 
-<<<<<<< HEAD
 ####  1.1.2.5. Reply to Message
 Now we are able to receive messages from our clients but how do we let clients know their messages are being received? We have no connection to the server and we don’t know their IP address. Fortunately the `recvfrom` call gave us the address, and it was placed in `remaddr`:
-=======
-####  1.6. REPLY TO MESSAGE
-
-Now we are able to receive messages from our clients but how do we let clients know their messages are
-being received? We have no connection to the server and we don’t know their IP address. Fortunately the
-recvfrom call gave us the address, and it was placed in remaddr:
-Defined:
-
-Figure 1.10
->>>>>>> c15ac5e8
 
 ##### Figure 1.9
 ```c
@@ -412,13 +293,8 @@
 sendto(sockfd, buf, strlen(buf), 0, (struct sockaddr *)&cliaddr, addrlen)
 ```
 
-<<<<<<< HEAD
 ####  1.1.2.6. Close the Socket
 This step is not necessary for our examples server, however can easily be accomplished with a call to `close()`.
-=======
-####  1.7. Close the socket
-This step is not necessary for our examples server however can easily be accomplished with a call to close().
->>>>>>> c15ac5e8
 
 ##### Figure 1.11
 ```c
@@ -427,25 +303,9 @@
 #### 1.1.2.7 <End the Loop>
 This concludes the simple UDP server portion of Chapter 1. Section 2 will now cover a Simple UDP Client.
 
-<<<<<<< HEAD
 ### Section 2: By Leah Thompson
 ####  1.2. Create Basic UDP Client:
 Create a function to send and receive data.
-=======
-Section 2: By Leah Thompson
-
-####  2.1 UDP(User Datagram Protocol) Definitions:
-`No connection to create and maintain
-More control over when data is sent
-No error recovery
-No compensation for lost packets
-Packets may arrive out of order
-No congestion control
-Overall, UDP is lightweight but unreliable. Some applications where UDP is used include DNS, NFS, and SNMP.`
-
-####  2.2 Create Basic UDP Client:
-Create a function to send and receive data
->>>>>>> c15ac5e8
 
 This function will send a message to the server and then loop back. The function does not return anything and takes in 4 objects: the input variable name, a socket, a pointer to a socket address structure, and a length for the address.
 
@@ -477,69 +337,9 @@
 ```
 This function can be accomplished within main without creating an additional function.
 
-<<<<<<< HEAD
 ##  CHAPTER 2: Layering DTLS onto Simple Server and Client
 ###  Section 1:
 ####  2.1.1. New Imports
-=======
-This function can be accomplished within main without creating an additional function.
-
-####  2.3. Main Function
-#####  2.3.1. Create a socket
-The socket should be of type int in the form:
-
-
-Figure 1.14
-```c
-int yourSocket = socket(domain, type, protocol);
-```
-Example Code:
-
-Figure 1.15
-```c
-if ( (sockfd = socket(AF_INET, SOCK_DGRAM, 0)) < 0)
-    err_sys("cannot create a socket.");
-```
-This method checks for a socket creation error, a good idea when setting up any socket implementation. Include the socket header:
-
-Figure 1.16
-`# include <sys/socket.h>`
-domain: the address family that is used for the socket you created, typically the internet protocol address AF_INET is used here.
-type: a datagram socket, in this case we will use SOCK_DGRAM which is in the IPv4 protocol.
-protocol: we use 0 because there is only one type of datagram service.
-
-#####  2.3.2. Set up the server
-Create a socket address structure. Typically declared as:
-
-Figure 1.17
-`struct sockaddr_in servaddr;`
-
-This struct is contained in the header:
-
-Figure 1.18
-`# include <netinet/in.h>`
-
-This socket address structure will then be initialized to 0 using the bzero() or memset() functions. It will be filled with the IP address and port number of the server and then passed to the function you will create next. Here are the assignments to the servaddr:
-
-sin_family: the address family we used when setting up the socket, in our case, AF_INET.
-sin_port: the port number. This can be assigned or you can allow the operating system to assign one. Specifying the port to 0 allows the OS to pick any available port number.
-sin_addr: the address for the socket(i.e., your machine’s IP address).
-
-Figure 1.19
-```c
-memset(&servAddr, 0, sizeof(servAddr));
-servAddr.sin_family = AF_INET;
-servAddr.sin_port = htons(SERV_PORT);
-inet_pton(AF_INET, argv[1], &servAddr.sin_addr);
-```
-
-
-##  CHAPTER 2:
-Layering DTLS onto Simple Server and Client.
-
-###  Section 1:
-####  1.1. New imports
->>>>>>> c15ac5e8
 We will begin by adding the following libraries to pull from.
 ##### Figure 2.1
 ```c
@@ -549,7 +349,6 @@
 # include <unistd.h>
 ```
 
-<<<<<<< HEAD
 ####  2.1.2. Increase `MSGLEN`
 Next change the size of our `MSGLEN` to 4096 to be more universal. This step is unnecessary if you’re testing against the client.c located in `wolfssl/examples/client` as it will only send a message of length 14 or so. With this said, why not be able to handle a little user input if we want to test against a friend's client for example?
 
@@ -561,24 +360,6 @@
 Now we declare a `WOLFSSL_CTX` pointer and call it `ctx` for simplicity.
 Your global variable section should now look something like this:
 ##### Figure 2.2
-=======
-####  1.2. Increase MSGLEN
-Next change the size of our MSGLEN to 4096 to be more universal. This step is unnecessary if you’re testing against the client.c located in wolfssl/examples/client as it will only send a message of length 14 or so but why not be able to handle a little user input if we want to test against a friends client or something!
-
-####  1.3. Shifting Variables, Making new Methods
-##### 1.3.1 Move sockaddr_in’s
-Now move our structs of type sockaddr_in so they are within scope of the entire program. We do this in preparation for the next step which will be to bust our client handling out of main.
-
-#####  1.3.2 Create Signal Handler
-Additionally we will create a static int called cleanup here. This variable will be our signal to run wolfSSL_cleanup(); which will free the wolfSSL libraries and all allocated memory at the end of our program.
-
-#####  1.3.3 Create ctx and sig_handler Method
-Now we declare a WOLFSSL_CTX pointer and call it “ctx” for simplicity, and declare a void sig_handler method that takes a constant integer as an argument.
-
-#####  1.3.4 Declare AwaitDGram()
-Finally we will declare a method AwaitDGram(). We will break our client handling out of main() and handle those connection in our new method. This is in preparation for Chapter 3 where we will be handling multiple client connections simultaneously.Your variable section should now look something like
-Figure 2.2
->>>>>>> c15ac5e8
 ```c
 # includes here...
     WOLFSSL_CTX* ctx;
@@ -590,7 +371,6 @@
 ####  2.1.4.1. Add an Acknowledge
 Add the variable `char ack` inside the main function. This will be a reply message that we send to our clients. Ack is short for “Acknowledge”. So our clients have some sort of feedback letting them know that we received their communication successfully. Section 7 of Chatper 2.1 sees the use of `ack`.
 
-<<<<<<< HEAD
 #### 2.1.4.2. Remove Unnecessary Variables and Move all Declarations Together
 We will no longer refer to the open socket as `sockfd`, instead we will now call it `listenfd`. This reminds us that the socket is just listening for packets to arrive and we are not actually handling those packets immediately like we did in Chapter 1. We will want to confirm our client is encrypting their data with an acceptable cypher suite prior to opening a communication channel with them.
 
@@ -598,6 +378,7 @@
 
 ##### Figure 2.3
 ```c
+
 int                  on = 1;
 int                 res = 1;
 int              connfd = 0;
@@ -618,60 +399,6 @@
 So while not 1 we will keep our socket open and continue listening for packets to arrive. Start a `while` in your main function. Move the current code from main into the loop. At this point, you should have a loop similar to this inside your main function:
 
 ##### Figure 2.4
-=======
-####  1.4. Break Client Connection out of Main
-#####  1.4.1 Write Skeleton
-Just below sig_handler insert the following lines:
-
-Figure 2.3
-```c
-void AwaitDGram()
-     {
-
-             }
-```
-
-#####  1.4.2 Move Variables from main()
-Literally cut and paste variable section from main() into our skeleton. Additionally add the variable “char ack”. This will be a reply message that we send to our clients. Ack is short for “Acknowledge”. So our clients have some sort of feedback letting them know that we received their communication successfully. See section 2.1.7.4 to see how ack is used in the code.
-
-#####  1.4.3 Remove un-needed Variables and Move all Declarations Together
-We will no longer refer to the open socket as “sockfd”, instead we will now call it “listenfd”. This reminds us that the socket is just listening for packets to arrive and we are not actually handling those packets immediately like we did in Chapter 1. We will want to confirm our client is encrypting their data with an acceptable cypher suite prior to opening a communication channel with them.
-
-With this change we will also rename “addrlen” to “clilen” to remind us that this socklen_t is the length of the clients address and not to be confused with our socket’s address. We will no longer assign the length of “clilen” upon declaration either. That will be handled later in our program. Remove msgnum altogether. Take note: “recvlen” is being declared here however is not used until we have verified our client is encrypting with DTLS version 1.2. See sub-section 2.1.7.4 to see “recvlen” used in code. Our variable section should now look something like this:
-
-Figure 2.4
-```c
-void AwaitDGram()
-{
-    int                  on = 1;
-    int                 res = 1;
-    int              connfd = 0;
-    int             recvlen = 0;    /* length of message */
-    int            listenfd = 0;    /* Initialize our socket */
-    WOLFSSL* ssl =          NULL;
-    socklen_t            clilen;
-    socklen_t len =  sizeof(on);
-    unsigned char       b[1500];    /* watch for incoming messages */
-    char           buff[MSGLEN];    /* the incoming message */
-    char ack[] = "I hear you fashizzle!\n";
-}
-```
-
-#####  1.4.4 Loop shift
-With the layering on of dtls we will need to re-allocate our socket and re-bind our socket for each client connection. Since we will need to free up all memory allocated to handle these connections and additional security our loop will now change to a “while” loop instead of a for loop. We will loop on the condition that cleanup is not equal to 1. If cleanup equals 1 we will run wolfSSL_cleanup() remember?
-
-So while not 1 we will keep our socket open and listening for packets to arrive!
-
-Start a while loop just below your variable declarations in method “AwaitDGram”.
-
-#####  1.4.5 Move main() body into AwaitDGram()
-
-Now cut and paste all remaining code from main() into the while loop you just made, and delete the beginning of the “for” loop. Your while loop should now look like this:
-
-NOTE: (ignore the line numbering DO NOT worry about the line numbers on the left as I am pulling straight from my old code just like you would be. The line numbers are irrelevant)
-
-Figure 2.6
->>>>>>> c15ac5e8
 ```c
 while (cleanup != 1) {
     /* create a UDP/IP socket */
@@ -680,7 +407,6 @@
         return 0;
     }
 
-<<<<<<< HEAD
     /* INADDR_ANY = IPaddr, socket =  11111, modify SERV_PORT to change */
     memset((char *)&servaddr, 0, sizeof(servaddr));
     /* host-to-network-long conversion (htonl) */
@@ -693,59 +419,12 @@
     if (bind(sockfd, (struct sockaddr *)&servaddr, sizeof(servaddr)) < 0) {
         perror("bind failed");
         return 0;
-=======
-
-/* INADDR_ANY = IPaddr, socket =  11111, modify SERV_PORT to change */
-memset((char *)&servaddr, 0, sizeof(servaddr));
-
-/* host-to-network-long conversion (htonl) */
-/* host-to-network-short conversion (htons) */
-
-servaddr.sin_family      = AF_INET;
-servaddr.sin_addr.s_addr = htonl(INADDR_ANY);
-servaddr.sin_port        = htons(SERV_PORT);
-
-if (bind(sockfd, (struct sockaddr *)&servaddr, sizeof(servaddr)) < 0) {
-    perror("bind failed");
-    return 0;
-}
-
-printf("waiting for client message on port %d\n", SERV_PORT);
-
-recvlen = recvfrom(sockfd, buf, MSGLEN, 0,
-                                       (struct sockaddr *)&cliaddr, &addrlen);
-
-printf("heard %d bytes\n", recvlen);
-
-if (recvlen > 0) {
-    buf[recvlen] = 0;
-    printf("I heard this: \"%s\"\n", buf);
-}
-
-else
-    printf("lost the connection to client\n");
-
-sprintf(buf, "Message # %d received\n", msgnum++);
-printf("reply sent \"%s\"\n", buf);
-
-if (sendto(sockfd, buf, strlen(buf), 0,
-                               (struct sockaddr *)&cliaddr, addrlen) < 0)
-    perror("sendto");
-
-/* continues to loop, use "Ctrl+C" to terminate listening */
->>>>>>> c15ac5e8
-    }
-
-<<<<<<< HEAD
+    }
+
     printf("waiting for client message on port %d\n", SERV_PORT);
     recvlen = recvfrom(sockfd, buf, MSGLEN, 0,
                         (struct sockaddr *)&cliaddr, &addrlen);
     printf("heard %d bytes\n", recvlen);
-=======
-####  1.5 New “main()”
-#####  1.5.1 Signal handlers for program termination
-Since our program will be running in an infinite loop just listening for clients we will need a way to terminate the program if necessary. For this we will need some signal action variables that will send a kill signal to our sig_handler method that we created at the beginning of chapter 2.
->>>>>>> c15ac5e8
 
     if (recvlen > 0) {
         buf[recvlen] = 0;
@@ -757,7 +436,6 @@
     sprintf(buf, "Message # %d received\n", msgnum++);
     printf("reply sent \"%s\"\n", buf);
 
-<<<<<<< HEAD
     if (sendto(sockfd, buf, strlen(buf), 0,
                (struct sockaddr *)&cliaddr, addrlen) < 0) {
         perror("sendto");
@@ -768,29 +446,13 @@
 
 ####  2.1.5. Update Main Function
 ####  2.1.5.1. If Defined, Turn on wolfSSL Debugging
-=======
-/* Some comment */
-act.sa_handler = sig_handler;
-sigemptyset(&act.sa_mask);
-act.sa_flags = 0;
-sigaction(SIGINT, &act, &oact);
-```
-
-#####  1.5.2 If Defined, turn on wolfSSL Debugging
->>>>>>> c15ac5e8
 This is pretty self-explanatory.
 ##### Figure 2.5
 `wolfSSL_Debugging_ON();`
 
-<<<<<<< HEAD
 #### 2.1.5.2. Initialize wolfSSL, Load Certificates and Keys
 In order for these to load properly you will need to place a copy of the `certs` file one directory above your current working directory. You can find a copy of the `certs` file in wolfssl home directory. Simply copy and paste this file into the directory one up from your working directory, or change the file path in the code to search your wolfssl home directory for the certs file.
 ##### Figure 2.6: Main After Additions
-=======
-#####  1.5.3 Initialize wolfSSL, Load Certificates and Keys
-In order for these to load properly you will need to place a copy of the “certs” file one directory above your current working directory. You can find a copy of the “certs” file in wolfssl home directory. Simply copy and paste this file into the directory one up from your working directory, or change the file path in the code to search your wolfssl home directory for the certs file.
-Figure 2.9
->>>>>>> c15ac5e8
 ```c
 wolfSSL_Init();                      /* Initialize wolfSSL */
 
@@ -822,18 +484,9 @@
 }
 ```
 
-<<<<<<< HEAD
 #### 2.1.5.3. Add Memory Freeing Functionality
 Add a conditional statement that will free up any allocated memory at the termination of our program.
 Last, add a return method for `main()`.
-=======
-#####  1.5.4 Call AwaitDGram() and add cleanup conditional
-To finish our main() method we will call our method that handles client connections and add a
-conditional statement that will free up any allocated memory at the termination of our program.
-Last, add a return method for main().
-
-Figure 2.10
->>>>>>> c15ac5e8
 
 ##### Figure 2.7: Cleanup for Main
 ```c
@@ -841,25 +494,8 @@
     wolfSSL_CTX_free(ctx);
 return 0;
 ```
-<<<<<<< HEAD
 #### 2.1.6. Quick Recap
 So we’ve loaded all the certificates and keys we will need to encrypt any and all communications sent between our server and client. This encryption will be of type DTLS version 1.2 as seen in Figure 2.6, where you see `wolfDTLSv1_2_server_method()`. In order for a client to now talk to our DTLS encrypted server they themselves will have to have certificates to verify our encryption, accept our key, and perform a DTLS handshake. See section 2 of this chapter for a tutorial on encrypting a client with DTLS version 1.2.
-=======
-####  1.6 Quick recap
-So we’ve loaded all the certificates and keys we will need to encrypt any and all communications sent between our server and client. This encryption will be of type DTLS version 1.2 as seen on line 214 of figure 2.1.5.3, wolfDTLSv1_2_server_method(). In order for a client to now talk to our DTLS encrypted server they themselves will have to have certificates to verify our encryption, accept our key, and perform a DTLS handshake. See section 2 of this chapter for a tutorial on encrypting a client with DTLS version 1.2.
-
-####  1.7 Adding DTLS to AwaitDGram()
-#####  1.7.1 Avoid Socket in Use Error
-Our client handling is now running in a while loop, so it will continue to listen for clients even after a client has communicated with us and the closed their port. Our program will re-allocate that socket, rebind that socket and continue to await the arrival of more datagrams from that same or different clients. Our first step to avoid potential errors with our program will be to avoid “socket already in use” errors. Initialize a two dummy integers, “res” and “on”. set both equal to “1”. Then initialize a struct of type socklen_t (same as our clilen for getting the length of the clients address) call it “len” and set it equal to the size of “on”. We will use these variables to set the socket options to avoid that error.
-
-Figure 2.11
-Our code:                                       (socket)        (level) (option_name)(option_value) (option_len)
-        |                   |                    |                 |             /
-        |                   |                    |                 |           /
-        V                 V                  V               V        V
-        88         res = setsockopt(listenfd, SOL_SOCKET, SO_REUSEADDR, &on, len);
-
->>>>>>> c15ac5e8
 
 #### 2.1.7. Adding DTLS to Server
 #### 2.1.7.1. Avoid Socket in Use Error
@@ -889,11 +525,7 @@
     cleanup = 1;
 }
 ```
-<<<<<<< HEAD
 This error avoidance code will be inserted just after we finish our host to network short conversion of `SERV_PORT` and just before we bind the socket.
-=======
-This code error avoidance code will be inserted just after we finish our host to network short conversion of SERV_PORT and just before we bind the socket.
->>>>>>> c15ac5e8
 
 NOTE: We have now changed our error handling from:
 `perror(“some message”); and return 0;`
@@ -901,13 +533,9 @@
 `printf(“some message”); and cleanup = 1;`
  All active error situations will now change to match this format and all future error situations will be of the same format. This will ensure that all memory is freed at the termination of our program.
 
-<<<<<<< HEAD
+
 #### 2.1.7.2. Await Datagram Arrival
 Here is where we will now set `clilen = sizeof(cliaddr);` as well. We will declare an `unsigned char` that will behave as `buff` does. `Buff` will now be used by `ssl` to read client messages and the new `buff` (we will just call it `b`) is for one purpose only: to “peek” at any incoming messages. We will not actually read those messages until later on. Right now we just want to see if there is a message waiting to be read or not. We must do this on a UDP server because no actual “connection” takes place… perseh. Packets arrive or they don’t -  that’s how UDP works. Then we will perform some error handling on the fact that there are Datagrams waiting or there aren’t. If none are waiting we will want our `while` loop to cycle and continue to await packet arrivals. If there are packets sitting there then we want to know about it.
-=======
-##### 1.7.2 Await Datagram arrival
-Here is where we will now set clilen = sizeof(cliaddr); as well. We will declare a unsigned char that will behave as buff does. Buff will now be used by “ssl” to read client messages and the new buff (we will just call it “b”) is for one purpose only. To “peek” at any incoming messages. We will not actually read those messages until later on. Right now we just want to see if there is a message waiting to be read or not. We must do this on a UDP server because no actual “connection” takes place… perseh. Packets arrive or they don’t, that’s how UDP works. Then we will perform some error handling on the fact that there are Datagrams waiting or there aren’t. If none are waiting we will want our while loop to cycle and continue to await packet arrivals. If there are packets sitting there then we want to know about it.
->>>>>>> c15ac5e8
 
 ##### Figure 2.10
 ```c
@@ -916,10 +544,6 @@
 unsigned char       b[1500]; /* will be moved to the variable section later */
 int              connfd = 0; /* will be moved to the variable section later */
 
-<<<<<<< HEAD
-=======
-
->>>>>>> c15ac5e8
 connfd = (int)recvfrom(listenfd, (char *)&b, sizeof(b), MSG_PEEK,
                                   (struct sockaddr*)&cliaddr, &clilen);
 if (connfd < 0){
@@ -942,13 +566,8 @@
 ```
 We say “Connected” for user friendly interpretation, but what we really mean is: “Datagrams have arrived, a client is attempting to communicate with us… let’s perform a handshake and see if they are using DTLS version 1.2… if so, we’ll read their Datagrams and see what they have to say”.
 
-<<<<<<< HEAD
 #### 2.1.7.3. Using wolfSSL to Open a Session with Client.
 First we must declare an object that points to a `WOLFSSL` structure. We will just call it `ssl`. We will then assign it to use the correct cypher suite as previously defined by `ctx`. We will again perform some error handling on this assignment and then set the file descriptor that will handle all incoming and outgoing messages for this session.
-=======
-##### 1.7.3 Using wolfSSL to Open a Session with Client.
-First we must declare an object that points to a WOLFSSL structure. We will just call it “ssl”. We will then assign it to use the correct cypher suite as previously defined by “ctx”. We will again perform some error handling on this assignment and then set the file descriptor that will handle all incoming and outgoing messages for this session.
->>>>>>> c15ac5e8
 
 Once all that has been set up we are ready to check and see if our client is using an acceptable cypher suite. We accomplish this by making a call to `wolfSSL_accept` on our `ssl` object that is now pointing to the file descriptor that has an awaiting Datagram in it. (That's a lot - we know). We’ll use some fancy calls to error get methods so that if this part fails we will have a little bit of an idea as to why it failed and how to fix it.
 
@@ -966,10 +585,6 @@
 /* set the session ssl to client connection port */
 wolfSSL_set_fd(ssl, listenfd);
 
-<<<<<<< HEAD
-=======
-
->>>>>>> c15ac5e8
 if (wolfSSL_accept(ssl) != SSL_SUCCESS) {
     int err = wolfSSL_get_error(ssl, 0);
     char buffer[80];
@@ -979,13 +594,9 @@
     cleanup = 1;
 }
 ```
-<<<<<<< HEAD
+
 #### 2.1.7.4. Read the Message, Acknowledge that Message was Read
 So our client is using DTLS version 1.2, we have a message waiting for us… so let’s read it! Then let’s send our client an acknowlegement that we have received their message. Don’t forget to handle any potential errors along the way!
-=======
-##### 1.7.4 Read the Message, acknowledge that message was Read.
-Ok so our client is using DTLS version 1.2, we have a message waiting for us… so let’s read it! Then let’s send our client an acknowlegement that we have received their message. Don’t forget to handle any potential errors along the way!
->>>>>>> c15ac5e8
 
 ##### Figure 2.12
 ```c
@@ -1011,13 +622,8 @@
     printf("lost the connection to client\n");
     printf("reply sent \"%s\"\n", ack);
 ```
-<<<<<<< HEAD
 #### 2.1.7.5. Free the Memory
 Finally we need to free up all memory that was allocated on our server for this particular session. If the client so chooses they can connect with us again using the same session key. But we do not want to bog down our server with unnecessary messages from previous sessions, once those messages have been handled. So we reset the file descriptor to 0 allocated bits, and shutdown our active `ssl` object and free the memory. Lastly we print out a line letting us know that we have reached the end of our loop successfully, all memory is free, and we are returning to the top to listen for the next client that might want to talk to us.
-=======
-##### 1.7.5 Free up the Memory
-Finally we need to free up all memory that was allocated on our server for this particular session. If the client so chooses they can connect with us again using the same session key. But we do not want to bog down our server with unnecessary messages from previous sessions, once those messages have been handled. So we reset the file descriptor to 0 allocated bits, and shutdown our active ssl object and free the memory. Lastly we print out a line letting us know that we have reached the end of our loop successfully, all memory is free, and we are returning to the top to listen for the next client that might want to talk to us.
->>>>>>> c15ac5e8
 
 ##### Figure 2.13: Freeing Memory and Shutting Down
 ```c
@@ -1029,7 +635,6 @@
 This concludes Section 1 of Chapter 2 on “Layering DTLS onto a UDP Server”. Secition 2 will now cover Layering DTLS onto a UDP Client.
 
 ### Section 2:
-<<<<<<< HEAD
 #### 2.2.1. Enable DTLS
 As stated in chapter 4 of the wolfSSL manual, DTLS is enabled by using the `--enable-dtls` build option when building wolfSSL. If you have not done so, this should be your first step.
 
@@ -1057,46 +662,13 @@
 #### 2.2.4. Connect
 Add a wolfSSL connect function below the call to `wolfSSL_set_fd()` and pass the `WOLFSSL*` object you created as the argument. Include error checking. Example:
 ##### Figure 2.15
-=======
-
-#### 2.1. Enable DTLS
-As stated in chapter 4 of the wolfSSL manual, DTLS is enabled by using the --enable-dtls build option when building wolfSSL. If you have not done so, this should be your first step.
-
-#### 2.2. wolfSSL Tutorial
-Walk through chapter 11 in the wolfSSL tutorial. Follow the guides for TLS/SSL using the correct CyaDTLS client method. A few adjustments for dtls:
-
-#### 2.2.1.
-Make sure you have the correct port defined in your program, i.e.,
-`# define SERV_PORT 11111 for server with 11111 set as the port.`
-
-#### 2.2.2.
-Edit the arguments in your send and receive function to just 2 arguments - a FILE*
-object and a WOLFSSL* object (previously this function had 4 arguments).
-
-#### 2.2.3.
-Change sendto and recvfrom functions to wolfSSL_write and wolfSSL_read.
-Delete the last 3 arguments that were in sendto and recvfrom. In the wolfSSL_read() call, change the first argument from a socket to the WOLFSSL* object from the original function call.
-
-#### 2.3. Set Peer
-Make a call to the wolfSSL_dtls_set_peer() function. It will take in as arguments your WOLFSSL* object, a point to the address carrying your sockaddr_in structure, and size of the structure. Example:
-
-Figure 2.17
-```c
-wolfSSL_dtls_set_peer(ssl, &servAddr, sizeof(servAddr));
-```
-This function will be called between where you built the sockaddr_in structure and your socket creation.
-#### 2.4. Connect
-Add a wolfSSL connect function below the call to wolfSSL_set_fd() and pass the WOLFSSL* object you created as the argument. Include error checking. Example:
-
-Figure 2.18
->>>>>>> c15ac5e8
+
 ```c
 if  (wolfSSL_connect(ssl) != SSL_SUCCESS) {
     int err1 = wolfSSL_get_error(ssl, 0);
     char buffer[80];
     printf("err = %d, %s\n", err1,yaSSL_ERR_error_string(err1, buffer));
     err_sys("SSL_connect failed");
-<<<<<<< HEAD
 }
 ```
 #### 2.2.5. Write/Read
@@ -1178,94 +750,12 @@
 ```
 
 When we call `pthread_create`, it should be done like this:
-=======
-}
-```
-#### 2.5. Write/Read
-Call your wolfSSL_write/wolfSSL_read function. Example:
-
-#### Figure 2.19
-DatagramClient(stdin, ssl);
-
-#### 2.6. Shutdown, free, cleanup
-Make calls to wolfSSL_shutdown(), wolfSSL_free(), wolfSSL_CTX_free(), and wolfSSL_Cleanup() with correct parameters in each. This can be done in the read/write function or at the end of the main method.
-
-#### 2.7. Adjust Makefile
-Include -DWOLFSSL_DTLS before -o in your compilation line. This will include the DTLS method you chose.
-
-##  Chapter 3
-**Mulithreading a DTLS server with POSIX threads**
-
-*Written by Alex Abrahamson*
-
-To make a DTLS server multithreaded, the most effective way to do this would be to use POSIX threads.
-
-From Wikipedia's [POSIX Threads page](https://en.wikipedia.org/wiki/POSIX_Threads):
-
-> POSIX Threads ... allows a program to control multiple different flows of work that overlap in time. Each flow of work is referred to as a thread, and creation and control over these flows is achieved by making calls to the POSIX Threads API.
-
-In order to multithread a DTLS server, x things will need to be completed.
-
-**1. Elements required for thread management**
-
-**2. Creation of a `ThreadHandler` method**
-
-**3. Cleanup**
-
-(*a quick note: be sure to have gone over signal handling and have code for signal handling in your main method prior to attempting multithread your server. Information on signal handling can be found in section 11.12 of the* [SSL tutorial](https://wolfssl.com/wolfSSL/Docs-wolfssl-manual-11-ssl-tutorial.html))
-
-###  Elements required for thread management
-
-The main elements of thread management using `pthread` are
-
-- Data given to each thread created (usually in the form of a struct)
-- Thread creation and deletion method calls (usually `pthread_create`, `pthread_join`, `pthread_detach`, etc.)
-- A thread ID
-- A ThreadHandler method
-
-The following sections go over each of the items listed above.
-
-####  `threadArgs` struct
-
-The `threadArgs` struct is needed to so that we can pass multiple pieces of information in to our `pthread` at the same time. It will allow us to pass in a file descriptor, message, size, and whatever else we can think of - but for now it will just contain those three things. Below is the definition of the `threadArgs` struct.
-
-```c
-typedef struct {
-    int activefd;
-    char b[MSGLEN];
-    int size;
-} threadArgs;
-```
-
-The actual creation of each `threadArgs*` object will be done at the beginning of each iteration of the while loop located within `AwaitDGram`. Inside of that loop, we will create the object, and also dynamically allocate it with `malloc` so that it is accessible to the thread and us from anywhere.
-
-####  Thread creation and deletion
-
-After a client has connected to the server, we need to create a thread and "spin" it to handle receiving and sending messages (spinning a thread is just spinning it off of the current process and giving it a method to take care of itself). For thread creation, there are two things to do - create a thread ID, and call `pthread_create`.
-
-From the man page of `pthread_create`, 
-```
-NAME
-       pthread_create - create a new thread
-
-SYNOPSIS
-       # include <pthread.h>
-
-       int pthread_create(pthread_t *thread, const pthread_attr_t *attr,
-                          void *(*start_routine) (void *), void *arg);
-
-```
-
-When we call `pthread_create`, we get this example below.
-
->>>>>>> c15ac5e8
 ```c
 if (cleanup != 1) {
     pthread_t threadid;
     pthread_create(&threadid, NULL, ThreadHandler, args);
 }
 ```
-<<<<<<< HEAD
 *note `ThreadHandler` being passed as the 3rd argument - this is a method we will define*
 
 To control what the thread does when it is deleted/its resources are freed, we will have to define a `ThreadHandler` method.
@@ -1289,72 +779,309 @@
 Calling `pthread_detach` should be the very first thing done within the method - it specifies that when the thread terminates, its resources will be released. The parameter passed to `pthread_detach` should be the thread itself.
 
 Our `ThreadHandler` code now looks like this:
-
-=======
-
-*note ThreadHandler being passed as the 3rd argument - this is a method we will define*
-
-To now delete our thread, we will need to write `ThreadHandler`.
-
-####  ThreadHandler
-
-When writing a method to handle thread execution, imagine that every thread is its own server being executed, and that the thread handler method is the `main` method of each of these programs. But it isn't entirely the same as a main method - it takes a void pointer as input, and requires some special features to keep itself in check. A common and simple outline is listed below.
-
-1. A `pthread_detach( pthread_self() )` call
-2. Instance variables (file descriptors, message length, reply, `WOLFSSL*` object)
-3. A `memcpy` call
-4. `ssl` object creation
-5. A `wolfSSL_set_fd` call
-6. `wolfSSL_accept`, `wolfSSL_read` and `wolfSSL_write` calls with error checking for all three
-7. Memory cleanup (`wolfSSL_shutdown`, `wolfSSL_free`, etc.)
-
-#####  1. `pthread_detach`
-Calling `pthread_detach` should be the very first thing done within the method - it specifies that when the thread terminates, its resources will be released.
-
-#####  2. Instance variables
+```c
+void* ThreadHandler(void *input)
+{
+	/* pthread_detach call */
+    pthread_detach( pthread_self() );
+
+    /* Instance variables */
+
+    /* memcpy call */
+
+    /* miscellaneous standard server calls */
+
+    /* Thread memory cleanup */
+}
+```
+
+####  3.1.1.3.2. Instance variables
 In total, there are 7 local variables used inside of `ThreadHandler`. They are all listed below with a brief description of their purposes.
 ```c
-threadArgs* 	args = (threadArgs*) openSock;
-int 		recvLen = 0;			/* Length of message received */
-int 		activefd = args->activefd;	/* active file descriptor */
-int 		msgLen = args->size;		/* Length of message */
-unsigned char 	buff[MSGLEN];			/* Incoming message from client */
-char 		back[] = "MESSAGE RECEIVED"	/* Message sent to client */
-WOLFSSL* 	ssl;				/* SSL object */
-```
-
-#####  3. `memcpy`
+threadArgs*     args = (threadArgs*) input;
+int 		    recvLen = 0;			    /* Length of message received */
+int 		    activefd = args->activefd;	/* active file descriptor */
+int 		    msgLen = args->size;		/* Length of message */
+unsigned char 	buff[msgLen];			    /* Incoming message from client */
+char 		    back[] = "MESSAGE RECEIVED"	/* Message sent to client */
+WOLFSSL* 	    ssl;				        /* SSL object */
+```
+
+Putting these variables into our code gives us a new `ThreadHandler` method:
+
+```c
+void* ThreadHandler(void *input)
+{
+	/* pthread_detach call */
+    pthread_detach( pthread_self() );
+
+    /* Instance variables */
+    threadArgs*     args = (threadArgs*) input;
+    int 		    recvLen = 0;			    /* Length of message received */
+    int 		    activefd = args->activefd;	/* active file descriptor */
+    int 		    msgLen = args->size;		/* Length of message */
+    unsigned char 	buff[msgLen];			    /* Incoming message from client */
+    char 		    back[] = "MESSAGE RECEIVED"	/* Message sent to client */
+    WOLFSSL* 	    ssl;				        /* SSL object */
+
+    /* memcpy call */
+
+    /* miscellaneous standard server calls */
+
+    /* Thread memory cleanup */
+}
+```
+####  3.1.1.3.3. `memcpy`
 Calling `memcpy` allows the user to clear out the previous data located in `args->b`. The method should be called like the example is below.
 ```c
 memcpy(buff, args->b, msgLen);
 ```
 
-#####  4. 'ssl' object creation
-There shouldn't be anything special about the creation of the `ssl` object. It should be identical to a normal creation, but should be assigned inside of `ThreadHandler`.
-
-#####  5. 
- 
-
-##  Chapter 4:
-**Session Resumption with DTLS**
-
-*Written by Alex Abrahamson*
+Putting this call into our code gives this `ThreadHandler` method:
+```c
+void* ThreadHandler(void *input)
+{
+	/* pthread_detach call */
+    pthread_detach( pthread_self() );
+
+    /* Instance variables */
+    threadArgs*     args = (threadArgs*) input;
+    int 		    recvLen = 0;			    /* Length of message received */
+    int 		    activefd = args->activefd;	/* active file descriptor */
+    int 		    msgLen = args->size;		/* Length of message */
+    unsigned char 	buff[msgLen];			    /* Incoming message from client */
+    char 		    back[] = "MESSAGE RECEIVED"	/* Message sent to client */
+    WOLFSSL* 	    ssl;				        /* SSL object */
+
+    /* memcpy call */
+    memcpy(buff, args->b, msgLen);
+
+    /* miscellaneous standard server calls */
+
+    /* Thread memory cleanup */
+}
+```
+
+####  3.1.1.3.4. 'ssl' Object Creation
+There shouldn't be anything special about the creation of the `ssl` object. It should be identical to a normal creation, but should be assigned inside of `ThreadHandler`. The purpose of creating a `WOLFSSL` object in `ThreadHandler` is that each thread will maintain a DTLS connection to a client.
+
+```c
+void* ThreadHandler(void *input)
+{
+	/* pthread_detach call */
+    pthread_detach( pthread_self() );
+
+    /* Instance variables */
+    threadArgs*     args = (threadArgs*) input;
+    int 		    recvLen = 0;			    /* Length of message received */
+    int 		    activefd = args->activefd;	/* active file descriptor */
+    int 		    msgLen = args->size;		/* Length of message */
+    unsigned char 	buff[msgLen];			    /* Incoming message from client */
+    char 		    back[] = "MESSAGE RECEIVED"	/* Message sent to client */
+    WOLFSSL* 	    ssl;				        /* SSL object */
+
+    /* memcpy call */
+    memcpy(buff, args->b, msgLen);
+
+    /* miscellaneous standard server calls */
+
+    /* Create the WOLFSSL Object */
+    if ((ssl = wolfSSL_new(ctx)) == NULL) {
+        printf("wolfSSL_new error.\n");
+        cleanup = 1;
+        return NULL;
+    }
+
+    /* Thread memory cleanup */
+}
+```
+#### 3.1.1.3.5.`wolfSSL_accept`, `wolfSSL_read`, `wolfSSL_write`, etc.
+For the same reason that each thread will create a `WOLFSSL` object, each thread will also make calls to `wolfSSL_accept`, `wolfSSL_read`, and `wolfSSL_write`. The calls should be almost identical to the regular calls inside of `server-dtls.c`, but with minor changes.
+
+*Important: don't forget to set the file descriptor as well*
+
+- `continue` keywords should be changed to `return NULL`, as `ThreadHandler` does not loop
+- If `wolfSSL_write` returns a negative number in `ThreadHandler`, there should be a `return NULL` instead of `return 1` (`ThreadHandler` is invoked differently from `AwaitDGram`.
+
+ After making these changes and adding them to `ThreadHandler`, it now looks like this:
+```c
+void* ThreadHandler(void *input)
+{
+	/* pthread_detach call */
+    pthread_detach( pthread_self() );
+
+    /* Instance variables */
+    threadArgs*     args = (threadArgs*) input;
+    int 		    recvLen = 0;			    /* Length of message received */
+    int 		    activefd = args->activefd;	/* active file descriptor */
+    int 		    msgLen = args->size;		/* Length of message */
+    unsigned char 	buff[msgLen];			    /* Incoming message from client */
+    char 		    back[] = "MESSAGE RECEIVED"	/* Message sent to client */
+    WOLFSSL* 	    ssl;				        /* SSL object */
+
+    /* memcpy call */
+    memcpy(buff, args->b, msgLen);
+
+    /* miscellaneous standard server calls */
+
+    /* Create the WOLFSSL Object */
+    if ((ssl = wolfSSL_new(ctx)) == NULL) {
+        printf("wolfSSL_new error.\n");
+        cleanup = 1;
+        return NULL;
+    }
+
+    wolfSSL_set_fd(ssl, activefd);
+
+    /* Attempt to accept connection */
+    if (wolfSSL_accept(ssl) != SSL_SUCCESS) {
+
+        int e = wolfSSL_get_error(ssl, 0);
+
+        printf("error = %d, %s\n", e, wolfSSL_ERR_reason_error_string(e));
+        printf("SSL_accept failed.\n");
+        return NULL;
+    }
+    /* Attempt to read a message from the client, check for errors twice */
+    if ((recvLen = wolfSSL_read(ssl, buff, msgLen-1)) > 0) {
+        printf("heard %d bytes\n", recvLen);
+
+        buff[recvLen] = 0;
+        printf("I heard this: \"%s\"\n", buff);
+    }
+    else if (recvLen < 0) {
+        int readErr = wolfSSL_get_error(ssl, 0);
+        if(readErr != SSL_ERROR_WANT_READ) {
+            printf("SSL_read failed.\n");
+            cleanup = 1;
+            return NULL;
+        }
+    }
+    /* Send reply to the client */
+    if (wolfSSL_write(ssl, ack, sizeof(ack)) < 0) {
+        printf("wolfSSL_write fail.\n");
+        cleanup = 1;
+        return NULL;
+    }
+    else {
+        printf("Sending reply.\n");
+    }
+
+    printf("reply sent \"%s\"\n", ack);
+
+    /* Thread memory cleanup */
+}
+```
+
+##### 3.1.1.3.6. Thread Memory Cleanup
+To clean up the mess left behind when the client and server are finished with their business, we'll need to free/close the objects created at the beginning of the `ThreadHandler` method, and call a few subtle thread memory management calls. Below is a list of items that need to be freed, and our finished `ThreadHandler` code is immediately following.
+
+- `ssl`
+- `activefd`
+- `input`
+- The current thread
+
+```c
+void* ThreadHandler(void *input)
+{
+	/* pthread_detach call */
+    pthread_detach( pthread_self() );
+
+    /* Instance variables */
+    threadArgs*     args = (threadArgs*) input;
+    int 		    recvLen = 0;			    /* Length of message received */
+    int 		    activefd = args->activefd;	/* active file descriptor */
+    int 		    msgLen = args->size;		/* Length of message */
+    unsigned char 	buff[msgLen];			    /* Incoming message from client */
+    char 		    back[] = "MESSAGE RECEIVED"	/* Message sent to client */
+    WOLFSSL* 	    ssl;				        /* SSL object */
+
+    /* memcpy call */
+    memcpy(buff, args->b, msgLen);
+
+    /* miscellaneous standard server calls */
+
+    /* Create the WOLFSSL Object */
+    if ((ssl = wolfSSL_new(ctx)) == NULL) {
+        printf("wolfSSL_new error.\n");
+        cleanup = 1;
+        return NULL;
+    }
+
+    wolfSSL_set_fd(ssl, activefd);
+
+    /* Attempt to accept connection */
+    if (wolfSSL_accept(ssl) != SSL_SUCCESS) {
+
+        int e = wolfSSL_get_error(ssl, 0);
+
+        printf("error = %d, %s\n", e, wolfSSL_ERR_reason_error_string(e));
+        printf("SSL_accept failed.\n");
+        return NULL;
+    }
+    /* Attempt to read a message from the client, check for errors twice */
+    if ((recvLen = wolfSSL_read(ssl, buff, msgLen-1)) > 0) {
+        printf("heard %d bytes\n", recvLen);
+
+        buff[recvLen] = 0;
+        printf("I heard this: \"%s\"\n", buff);
+    }
+    else if (recvLen < 0) {
+        int readErr = wolfSSL_get_error(ssl, 0);
+        if(readErr != SSL_ERROR_WANT_READ) {
+            printf("SSL_read failed.\n");
+            cleanup = 1;
+            return NULL;
+        }
+    }
+    /* Send reply to the client */
+    if (wolfSSL_write(ssl, ack, sizeof(ack)) < 0) {
+        printf("wolfSSL_write fail.\n");
+        cleanup = 1;
+        return NULL;
+    }
+    else {
+        printf("Sending reply.\n");
+    }
+
+    printf("reply sent \"%s\"\n", ack);
+
+    printf("Client left, return to idle state.\n"
+           "Cleaning up & exiting thread.\n");
+
+    /* Thread memory cleanup */
+    wolfSSL_shutdown(ssl);  /* cleans up the ssl object */
+    wolfSSL_free(ssl);
+    close(activefd);        /* closes activefd (who'd have thought?) */
+    free(input);            /* cleans up the input object */
+    pthread_exit(input);    /* terminates the thread that it is called in */
+}
+```
+And that's it - that is all that is required to create a multithreaded DTLS server.
+
+#### 3.1.2. Review
+
+There were several things added to a DTLS server to enable threading. Below is a concise list of all that was added and done to make a threaded DTLS server.
+- Defined `threadArgs` struct with data about the current client and session
+- Calling `pthread_create` and passing in client/session data with a defined `ThreadHandler` method.
+- A method (ours was called `ThreadHandler`) to tell the threads how to behave
+    - `ThreadHandler` used its own `WOLFSSL` objects and terminated itself at the end of the method
+
+##  Chapter 4: Session Resumption with DTLS
+### Section 1: by Alex Abrahamson
 
 In the event that a connection between a client and a server is lost, it can be useful to resume with the previous session data. To implement this, all the work can be done on the client's side, since the client will be the one with direct access to their session info before a disconnect.
 
-To utilize session resumption, 3 things have to be completed.
-
-**1. Storage of the previous session with a new WOLFSSL* object created with the same method call as the previous WOLFSSL* object,**
-
-**2. Memory cleanup and management of the previously interrupted session, and**
-
-**3. Reconnect with the old session data**
-
-**4. Cleanup**
+To utilize session resumption, 4 things have to be completed.
+
+1. Storage of the previous session with a new WOLFSSL* object created with the same method call as the previous WOLFSSL* object
+2. Memory cleanup and management of the previously interrupted session
+3. Reconnect with the old session data
+4. Cleanup
 
 (*a quick note: to allow for infinite session resumptions, simply perform these actions inside of a loop.*)
 
-###  1. Storage of the previous session information
+#### 4.1.1. Storage of the Previous Session Information
 When keeping track of previous sessions for resumption, the simplest and easiest way to do this is to create new objects and assign the old session data to them. An example of this is shown below.
 
 ```c
@@ -1362,12 +1089,12 @@
 sslResume = wolfSSL_new(ctx);
 ```
 
-The two variables above are the most important for session resumption. 
+The two variables above are the most important for session resumption.
 
 - `session` is an object of type `WOLFSSL_SESSION*`
 - `sslResume` is an object of type `WOLFSSL*`
 
-###  2. Memory cleanup and management
+###  4.1.2. Memory Cleanup and Management
 Now it's time to clean up and clear out all the old objects. To clean up the memory, this can be done in standard fashion with calls to the functions `wolfSSL_shutdown` and `wolfSSL_free` - and don't forget to call `close` on the socket file descriptor.
 
  An example of this is shown below.
@@ -1378,7 +1105,7 @@
 close(sockfd);
 ```
 
-In addition, it is important to clear the memory holding the server address and reassign/cast it. An example of this is shown below.
+In addition, it is important to clear the memory holding the server address and reassign it. An example of this is shown below.
 
 ```c
 memset(&servAddr, 0, sizeof(servAddr));
@@ -1390,8 +1117,8 @@
 }
 ```
 
-###  3. Reconnect with old session data
-The reconnection is nearly identical to the way that a client will connect to a server the first time. There are calls to `wolfSSL_dtls_set_peer`, `socket`, `wolfSSL_set_fd`, and so on, but there are also calls to other methods. 
+###  4.1.3. Reconnect with Old Session Data
+The reconnection is nearly identical to the way that a client will connect to a server the first time. There are calls to `wolfSSL_dtls_set_peer`, `socket`, `wolfSSL_set_fd`, and so on, but there are also calls to other methods.
 
 All  the method calls needed with new variables and the distinct new method calls are listed below in the order that they need to be called.
 
@@ -1413,612 +1140,6 @@
     printf("Did not reuse session ID\n");
 }
 ```
-
-####  I can't decide between the above way or the below way
-
-The reconnection is nearly identical to the initial connection to the server. All the old method calls from the initial connection are used with the new WOLFSSL* object (`sslResume`) instead, and there are a few methods added. 
-
-They are all listed below.
-
-```c
-int wolfSSL_set_session(WOLFSSL* ssl, WOLFSSL_SESSION* session)
-```
-
- - This method is called immediately after the new call to `wolfSSL_set_fd(sslResume, sockfd)` (note the changed variables), and it should take the objects `sslResume` and `session` as parameters.
- - On success, it will return an `SSL_SUCCESS` code. On failure, it will return an `SSL_FAILURE` error code (shocking, right?).
-
-```c
-wolfSSL_session_reused(WOLFSSL* ssl)
-```
-
- - This method is called immediately after the call to `wolfssl_connect(sslResume)` (note the changed variable again) and should take in the `sslResume` object as its parameter.
- - It returns the `resuming` value from inside the `sslResume` object.
- - When calling this method, it can be used to indicate to the user or the programmer whether or not a session was resumed. To do this, simply use the method call inside the condition of an `if` statement.
-
-After these calls, make one more call to `DatagramClient(sslResume)` and `DatagramClient` will send its datagram using the new `sslResume` object and its information.
-
-###  4. Cleanup
-There isn't anything special about cleanup with reused sessions. All that needs to be done is to call `wolfSSL_shutdown` and `wolfssl_free` with the `sslResume` object.
-
-Again, if wanted, this can all be isolated inside a loop that will break upon receiving a signal from the user. To find out more about signal handling, visit the wolfSSL [SSL Tutorial](https://wolfssl.com/wolfSSL/Docs-wolfssl-manual-11-ssl-tutorial.html), specifically section 11.12.
-
-##  Chapter 4:
-**Session Resumption with DTLS**
-
-*Written by Alex Abrahamson*
-
-In the event that a connection between a client and a server is lost, it can be useful to resume with the previous session data. To implement this, all the work can be done on the client's side, since the client will be the one with direct access to their session info before a disconnect.
-
-To utilize session resumption, 3 things have to be completed.
-
-**1. Storage of the previous session with a new WOLFSSL* object created with the same method call as the previous WOLFSSL* object,**
-
-**2. Memory cleanup and management of the previously interrupted session, and**
-
-**3. Reconnect with the old session data**
-
-**4. Cleanup**
-
-(*a quick note: to allow for infinite session resumptions, simply perform these actions inside of a loop.*)
-
-###  1. Storage of the previous session information
-When keeping track of previous sessions for resumption, the simplest and easiest way to do this is to create new objects and assign the old session data to them. An example of this is shown below.
-
-```c
-session = wolfSSL_get_session(ssl);
-sslResume = wolfSSL_new(ctx);
-```
-
-The two variables above are the most important for session resumption. 
-
-- `session` is an object of type `WOLFSSL_SESSION*`
-- `sslResume` is an object of type `WOLFSSL*`
-
-###  2. Memory cleanup and management
-Now it's time to clean up and clear out all the old objects. To clean up the memory, this can be done in standard fashion with calls to the functions `wolfSSL_shutdown` and `wolfSSL_free` - and don't forget to call `close` on the socket file descriptor.
-
- An example of this is shown below.
-
-```c
-wolfSSL_shutdown(ssl);
-wolfSSL_free(ssl);
-close(sockfd);
-```
-
-In addition, it is important to clear the memory holding the server address and reassign it. An example of this is shown below.
-
-```c
-memset(&servAddr, 0, sizeof(servAddr));
-servAddr.sin_family = AF_INET;
-servAddr.sin_port = htons(SERV_PORT);
-if ( (inet_pton(AF_INET, host, &servAddr.sin_addr)) < 1) {
-    printf("Error and/or invalid IP address");
-    return 1;
-}
-```
-
-###  3. Reconnect with old session data
-The reconnection is nearly identical to the way that a client will connect to a server the first time. There are calls to `wolfSSL_dtls_set_peer`, `socket`, `wolfSSL_set_fd`, and so on, but there are also calls to other methods. 
-
-All  the method calls needed with new variables and the distinct new method calls are listed below in the order that they need to be called.
-
-1. `wolfSSL_dtls_set_peer(sslResume, &servAddr, sizeof(servAddr))`
- - This method call uses the old session data (`sslResume`) and with the same server addres. It needs to be called after the `memset` call listed in section 2 (**Memory cleanup and management**).
-2. `socket(AF_INET, SOCK_DGRAM, 0)` will need to be in an identical conditional as the prior call to `socket`.
-3. `wolfSSL_set_fd(sslResume, sockfd)`
- - This method call uses the old session data (`sslResume`) and with the same socket file descriptor.
-4. `wolfSSL_set_session(sslResume, session)`
- - This is a new method call. On failure, the return value is (you guessed it) an `SSL_FAILURE` code. On success, it will return (you could try out for jeopardy!) an `SSL_SUCCESS` code.
-5. `wolfSSL_connect(sslResume)` will need to be called in an identical conditional as the prior call to `wolfSSL_connect`.
-6. `wolfSSL_session_reused(sslResume)`
- - This method call returns the `resuming` value from inside the `sslResume` object.
- - This method call is used with a conditional to tell the user whether or not a session was reused. An example is shown below.
-```c
-if(wolfSSL_session_reused(sslResume)) {
-    printf("Reused session ID\n");
-} else {
-    printf("Did not reuse session ID\n");
-}
-```
-
-####  I can't decide between the above way or the below way
-
-The reconnection is nearly identical to the initial connection to the server. All the old method calls from the initial connection are used with the new WOLFSSL* object (`sslResume`) instead, and there are a few methods added. 
-
-They are all listed below.
-
-```c
-int wolfSSL_set_session(WOLFSSL* ssl, WOLFSSL_SESSION* session)
-```
-
- - This method is called immediately after the new call to `wolfSSL_set_fd(sslResume, sockfd)` (note the changed variables), and it should take the objects `sslResume` and `session` as parameters.
- - On success, it will return an `SSL_SUCCESS` code. On failure, it will return an `SSL_FAILURE` error code (shocking, right?).
-
-```c
-wolfSSL_session_reused(WOLFSSL* ssl)
-```
-
- - This method is called immediately after the call to `wolfssl_connect(sslResume)` (note the changed variable again) and should take in the `sslResume` object as its parameter.
- - It returns the `resuming` value from inside the `sslResume` object.
- - When calling this method, it can be used to indicate to the user or the programmer whether or not a session was resumed. To do this, simply use the method call inside the condition of an `if` statement.
-
-After these calls, make one more call to `DatagramClient(sslResume)` and `DatagramClient` will send its datagram using the new `sslResume` object and its information.
-
-###  4. Cleanup
-There isn't anything special about cleanup with reused sessions. All that needs to be done is to call `wolfSSL_shutdown` and `wolfssl_free` with the `sslResume` object.
-
-Again, if wanted, this can all be isolated inside a loop that will break upon receiving a signal from the user. To find out more about signal handling, visit the wolfSSL [SSL Tutorial](https://wolfssl.com/wolfSSL/Docs-wolfssl-manual-11-ssl-tutorial.html), specifically section 11.12.
-
-
-### 1. Main Method Changes
-
-#### 1.1
-
-All of the code up until the main method will remain the same for session
-resumption.however, you may want to add some of the main method calls into their own functions to shorten main.
-
-#### 1.2
-Add a few new objects at the top of main
-
-#### 1.2.1.
-A new wolfSSL object for the resumption portion.
-
-#### 1.2.2.
-A wolfSSL session object to create the session.
-
-#### 1.2.3.
-A char* object to print a message that session resume is testing.
-
-Figure 4.1 (1.2.1-1.2.3 Example code:)
->>>>>>> c15ac5e8
-```c
-void* ThreadHandler(void *input)
-{
-	/* pthread_detach call */
-    pthread_detach( pthread_self() );
-
-    /* Instance variables */
-
-    /* memcpy call */
-
-    /* miscellaneous standard server calls */
-
-    /* Thread memory cleanup */
-}
-```
-<<<<<<< HEAD
-
-####  3.1.1.3.2. Instance variables
-In total, there are 7 local variables used inside of `ThreadHandler`. They are all listed below with a brief description of their purposes.
-=======
-### 2. Start session resumption
-#### 2.1.
-After the call to your read/write function, you will need to write again. Make a call
-to wolfSSL_write() using your original ssl object, your char* resume test object, and size of resume test object as the 3 arguments. This will send the message that you are trying to test for session resumption to the server.
-#### 2.2.
-Set your wolfSSL session object to get the session with  your Cyassl object.
-#### 2.3.
-Set up a new wolfSSL object for the resumption stage using sslResume.
-
-Figure 4.2 (2.1-2.3 Example code:)
->>>>>>> c15ac5e8
-```c
-threadArgs*     args = (threadArgs*) input;
-int 		    recvLen = 0;			    /* Length of message received */
-int 		    activefd = args->activefd;	/* active file descriptor */
-int 		    msgLen = args->size;		/* Length of message */
-unsigned char 	buff[msgLen];			    /* Incoming message from client */
-char 		    back[] = "MESSAGE RECEIVED"	/* Message sent to client */
-WOLFSSL* 	    ssl;				        /* SSL object */
-```
-
-<<<<<<< HEAD
-Putting these variables into our code gives us a new `ThreadHandler` method:
-=======
-#### 2.4.
-Shutdown and free your original WOLFSSL object, ssl in our case, and close the     socket.
->>>>>>> c15ac5e8
-
-```c
-void* ThreadHandler(void *input)
-{
-	/* pthread_detach call */
-    pthread_detach( pthread_self() );
-
-    /* Instance variables */
-    threadArgs*     args = (threadArgs*) input;
-    int 		    recvLen = 0;			    /* Length of message received */
-    int 		    activefd = args->activefd;	/* active file descriptor */
-    int 		    msgLen = args->size;		/* Length of message */
-    unsigned char 	buff[msgLen];			    /* Incoming message from client */
-    char 		    back[] = "MESSAGE RECEIVED"	/* Message sent to client */
-    WOLFSSL* 	    ssl;				        /* SSL object */
-
-    /* memcpy call */
-
-    /* miscellaneous standard server calls */
-
-    /* Thread memory cleanup */
-}
-```
-<<<<<<< HEAD
-####  3.1.1.3.3. `memcpy`
-Calling `memcpy` allows the user to clear out the previous data located in `args->b`. The method should be called like the example is below.
-```c
-memcpy(buff, args->b, msgLen);
-```
-
-Putting this call into our code gives this `ThreadHandler` method:
-=======
-#### 2.5.
-Rebuild the server address structure the same way you did in setting up UDP.
-Simply repeat the four lines of code at the end of II.B. in Create Basic UDP Client).
-#### 2.6.
-Reset the DTLS peer by calling the wolfSSL_dtls_set_peer function again
-changing only the first parameter from your original WOLFSSL object to your resumption object → we changed ssl to sslResume.
-
-Figure 4.4
-```c
-wolfSSL_dtls_set_peer(sslResume, &servAddr, sizeof(servAddr));
-```
-Next, re-create your socket using the method used prior - same code as in part
-2.1 of Create Basic UDP Client.
-#### 2.7.
-Set the file descriptor by calling wolfSSL_set_fd again with the new WOLFSSL
-#### 2.8.
-Set the session. Use wolfSSL_set_session(sslResume, session).
-object, i.e., sslResume. Use the same socket you just recreated.
-#### 2.9.
-Connect again using wolfSSL_connect with your new resume WOLFSSL
-object(sslResume).
-#### 2.10.
-Check if the session was actually reused.
-#### 2.11.
-Call your read and write function a second time with the sslResume as your new
-WOLFSSL object.
-#### 2.12.
-Call wolfSSL_write with the same parameters as step A. only changing ssl to
-sslResume.
-
-Figure 4.5 (2.7 - 2.12 Example Code:)
->>>>>>> c15ac5e8
-```c
-void* ThreadHandler(void *input)
-{
-	/* pthread_detach call */
-    pthread_detach( pthread_self() );
-
-    /* Instance variables */
-    threadArgs*     args = (threadArgs*) input;
-    int 		    recvLen = 0;			    /* Length of message received */
-    int 		    activefd = args->activefd;	/* active file descriptor */
-    int 		    msgLen = args->size;		/* Length of message */
-    unsigned char 	buff[msgLen];			    /* Incoming message from client */
-    char 		    back[] = "MESSAGE RECEIVED"	/* Message sent to client */
-    WOLFSSL* 	    ssl;				        /* SSL object */
-
-    /* memcpy call */
-    memcpy(buff, args->b, msgLen);
-
-    /* miscellaneous standard server calls */
-
-    /* Thread memory cleanup */
-}
-```
-
-<<<<<<< HEAD
-####  3.1.1.3.4. 'ssl' Object Creation
-There shouldn't be anything special about the creation of the `ssl` object. It should be identical to a normal creation, but should be assigned inside of `ThreadHandler`. The purpose of creating a `WOLFSSL` object in `ThreadHandler` is that each thread will maintain a DTLS connection to a client.
-
-```c
-void* ThreadHandler(void *input)
-{
-	/* pthread_detach call */
-    pthread_detach( pthread_self() );
-
-    /* Instance variables */
-    threadArgs*     args = (threadArgs*) input;
-    int 		    recvLen = 0;			    /* Length of message received */
-    int 		    activefd = args->activefd;	/* active file descriptor */
-    int 		    msgLen = args->size;		/* Length of message */
-    unsigned char 	buff[msgLen];			    /* Incoming message from client */
-    char 		    back[] = "MESSAGE RECEIVED"	/* Message sent to client */
-    WOLFSSL* 	    ssl;				        /* SSL object */
-
-    /* memcpy call */
-    memcpy(buff, args->b, msgLen);
-
-    /* miscellaneous standard server calls */
-
-    /* Create the WOLFSSL Object */
-    if ((ssl = wolfSSL_new(ctx)) == NULL) {
-        printf("wolfSSL_new error.\n");
-        cleanup = 1;
-        return NULL;
-    }
-
-    /* Thread memory cleanup */
-}
-```
-#### 3.1.1.3.5.`wolfSSL_accept`, `wolfSSL_read`, `wolfSSL_write`, etc.
-For the same reason that each thread will create a `WOLFSSL` object, each thread will also make calls to `wolfSSL_accept`, `wolfSSL_read`, and `wolfSSL_write`. The calls should be almost identical to the regular calls inside of `server-dtls.c`, but with minor changes.
-
-*Important: don't forget to set the file descriptor as well*
-
-- `continue` keywords should be changed to `return NULL`, as `ThreadHandler` does not loop
-- If `wolfSSL_write` returns a negative number in `ThreadHandler`, there should be a `return NULL` instead of `return 1` (`ThreadHandler` is invoked differently from `AwaitDGram`.
-
- After making these changes and adding them to `ThreadHandler`, it now looks like this:
-=======
-#### 2.13.
-Shutdown and free sslResume and close the socket. Make sure you still have
-the call to free your ctx and cleanup.
-
-Figure 4.6
-```c
-wolfSSL_shutdown(sslResume);
-wolfSSL_free(sslResume);
-close(sockfd);
-wolfSSL_CTX_free(ctx);
-wolfSSL_Cleanup();
-```
-### 3. Adjust Main Method
-#### 3.1.
-After the first call to wolfSSL_set_fd and again after the first call to
-wolfSSL_set_session(), replace the following:
->>>>>>> c15ac5e8
-
-```c
-<<<<<<< HEAD
-void* ThreadHandler(void *input)
-{
-	/* pthread_detach call */
-    pthread_detach( pthread_self() );
-
-    /* Instance variables */
-    threadArgs*     args = (threadArgs*) input;
-    int 		    recvLen = 0;			    /* Length of message received */
-    int 		    activefd = args->activefd;	/* active file descriptor */
-    int 		    msgLen = args->size;		/* Length of message */
-    unsigned char 	buff[msgLen];			    /* Incoming message from client */
-    char 		    back[] = "MESSAGE RECEIVED"	/* Message sent to client */
-    WOLFSSL* 	    ssl;				        /* SSL object */
-
-    /* memcpy call */
-    memcpy(buff, args->b, msgLen);
-
-    /* miscellaneous standard server calls */
-
-    /* Create the WOLFSSL Object */
-    if ((ssl = wolfSSL_new(ctx)) == NULL) {
-        printf("wolfSSL_new error.\n");
-        cleanup = 1;
-        return NULL;
-    }
-
-    wolfSSL_set_fd(ssl, activefd);
-
-    /* Attempt to accept connection */
-    if (wolfSSL_accept(ssl) != SSL_SUCCESS) {
-
-        int e = wolfSSL_get_error(ssl, 0);
-
-        printf("error = %d, %s\n", e, wolfSSL_ERR_reason_error_string(e));
-        printf("SSL_accept failed.\n");
-        return NULL;
-    }
-    /* Attempt to read a message from the client, check for errors twice */
-    if ((recvLen = wolfSSL_read(ssl, buff, msgLen-1)) > 0) {
-        printf("heard %d bytes\n", recvLen);
-
-        buff[recvLen] = 0;
-        printf("I heard this: \"%s\"\n", buff);
-    }
-    else if (recvLen < 0) {
-        int readErr = wolfSSL_get_error(ssl, 0);
-        if(readErr != SSL_ERROR_WANT_READ) {
-            printf("SSL_read failed.\n");
-            cleanup = 1;
-            return NULL;
-        }
-    }
-    /* Send reply to the client */
-    if (wolfSSL_write(ssl, ack, sizeof(ack)) < 0) {
-        printf("wolfSSL_write fail.\n");
-        cleanup = 1;
-        return NULL;
-    }
-    else {
-        printf("Sending reply.\n");
-    }
-
-    printf("reply sent \"%s\"\n", ack);
-
-    /* Thread memory cleanup */
-=======
-if (wolfSSL_connect(ssl) != SSL_SUCCESS) {
-    int err1 = wolfSSL_get_error(ssl, 0);
-    char buffer[80];
-    printf("err = %d, %s\n", err1, wolfSSL_ERR_error_string(err1, buffer));
-    err_sys("SSL_connect failed");
->>>>>>> c15ac5e8
-}
-```
-
-##### 3.1.1.3.6. Thread Memory Cleanup
-To clean up the mess left behind when the client and server are finished with their business, we'll need to free/close the objects created at the beginning of the `ThreadHandler` method, and call a few subtle thread memory management calls. Below is a list of items that need to be freed, and our finished `ThreadHandler` code is immediately following.
-
-- `ssl`
-- `activefd`
-- `input`
-- The current thread
-
-```c
-void* ThreadHandler(void *input)
-{
-	/* pthread_detach call */
-    pthread_detach( pthread_self() );
-
-    /* Instance variables */
-    threadArgs*     args = (threadArgs*) input;
-    int 		    recvLen = 0;			    /* Length of message received */
-    int 		    activefd = args->activefd;	/* active file descriptor */
-    int 		    msgLen = args->size;		/* Length of message */
-    unsigned char 	buff[msgLen];			    /* Incoming message from client */
-    char 		    back[] = "MESSAGE RECEIVED"	/* Message sent to client */
-    WOLFSSL* 	    ssl;				        /* SSL object */
-
-    /* memcpy call */
-    memcpy(buff, args->b, msgLen);
-
-    /* miscellaneous standard server calls */
-
-    /* Create the WOLFSSL Object */
-    if ((ssl = wolfSSL_new(ctx)) == NULL) {
-        printf("wolfSSL_new error.\n");
-        cleanup = 1;
-        return NULL;
-    }
-
-    wolfSSL_set_fd(ssl, activefd);
-
-    /* Attempt to accept connection */
-    if (wolfSSL_accept(ssl) != SSL_SUCCESS) {
-
-        int e = wolfSSL_get_error(ssl, 0);
-
-        printf("error = %d, %s\n", e, wolfSSL_ERR_reason_error_string(e));
-        printf("SSL_accept failed.\n");
-        return NULL;
-    }
-    /* Attempt to read a message from the client, check for errors twice */
-    if ((recvLen = wolfSSL_read(ssl, buff, msgLen-1)) > 0) {
-        printf("heard %d bytes\n", recvLen);
-
-        buff[recvLen] = 0;
-        printf("I heard this: \"%s\"\n", buff);
-    }
-    else if (recvLen < 0) {
-        int readErr = wolfSSL_get_error(ssl, 0);
-        if(readErr != SSL_ERROR_WANT_READ) {
-            printf("SSL_read failed.\n");
-            cleanup = 1;
-            return NULL;
-        }
-    }
-    /* Send reply to the client */
-    if (wolfSSL_write(ssl, ack, sizeof(ack)) < 0) {
-        printf("wolfSSL_write fail.\n");
-        cleanup = 1;
-        return NULL;
-    }
-    else {
-        printf("Sending reply.\n");
-    }
-
-    printf("reply sent \"%s\"\n", ack);
-
-    printf("Client left, return to idle state.\n"
-           "Cleaning up & exiting thread.\n");
-
-    /* Thread memory cleanup */
-    wolfSSL_shutdown(ssl);  /* cleans up the ssl object */
-    wolfSSL_free(ssl);
-    close(activefd);        /* closes activefd (who'd have thought?) */
-    free(input);            /* cleans up the input object */
-    pthread_exit(input);    /* terminates the thread that it is called in */
-}
-```
-And that's it - that is all that is required to create a multithreaded DTLS server.
-
-#### 3.1.2. Review
-
-There were several things added to a DTLS server to enable threading. Below is a concise list of all that was added and done to make a threaded DTLS server.
-- Defined `threadArgs` struct with data about the current client and session
-- Calling `pthread_create` and passing in client/session data with a defined `ThreadHandler` method.
-- A method (ours was called `ThreadHandler`) to tell the threads how to behave
-    - `ThreadHandler` used its own `WOLFSSL` objects and terminated itself at the end of the method
-
-##  Chapter 4: Session Resumption with DTLS
-### Section 1: by Alex Abrahamson
-
-In the event that a connection between a client and a server is lost, it can be useful to resume with the previous session data. To implement this, all the work can be done on the client's side, since the client will be the one with direct access to their session info before a disconnect.
-
-To utilize session resumption, 4 things have to be completed.
-
-1. Storage of the previous session with a new WOLFSSL* object created with the same method call as the previous WOLFSSL* object
-2. Memory cleanup and management of the previously interrupted session
-3. Reconnect with the old session data
-4. Cleanup
-
-(*a quick note: to allow for infinite session resumptions, simply perform these actions inside of a loop.*)
-
-#### 4.1.1. Storage of the Previous Session Information
-When keeping track of previous sessions for resumption, the simplest and easiest way to do this is to create new objects and assign the old session data to them. An example of this is shown below.
-
-```c
-session = wolfSSL_get_session(ssl);
-sslResume = wolfSSL_new(ctx);
-```
-
-The two variables above are the most important for session resumption.
-
-- `session` is an object of type `WOLFSSL_SESSION*`
-- `sslResume` is an object of type `WOLFSSL*`
-
-###  4.1.2. Memory Cleanup and Management
-Now it's time to clean up and clear out all the old objects. To clean up the memory, this can be done in standard fashion with calls to the functions `wolfSSL_shutdown` and `wolfSSL_free` - and don't forget to call `close` on the socket file descriptor.
-
- An example of this is shown below.
-
-```c
-wolfSSL_shutdown(ssl);
-wolfSSL_free(ssl);
-close(sockfd);
-```
-
-<<<<<<< HEAD
-In addition, it is important to clear the memory holding the server address and reassign it. An example of this is shown below.
-
-```c
-memset(&servAddr, 0, sizeof(servAddr));
-servAddr.sin_family = AF_INET;
-servAddr.sin_port = htons(SERV_PORT);
-if ( (inet_pton(AF_INET, host, &servAddr.sin_addr)) < 1) {
-    printf("Error and/or invalid IP address");
-    return 1;
-}
-```
-=======
-#### 3.2.
-Finally, add a call to sleep after the last call to write:
->>>>>>> c15ac5e8
-
-###  4.1.3. Reconnect with Old Session Data
-The reconnection is nearly identical to the way that a client will connect to a server the first time. There are calls to `wolfSSL_dtls_set_peer`, `socket`, `wolfSSL_set_fd`, and so on, but there are also calls to other methods.
-
-All  the method calls needed with new variables and the distinct new method calls are listed below in the order that they need to be called.
-
-1. `wolfSSL_dtls_set_peer(sslResume, &servAddr, sizeof(servAddr))`
- - This method call uses the old session data (`sslResume`) and with the same server addres. It needs to be called after the `memset` call listed in section 2 (**Memory cleanup and management**).
-2. `socket(AF_INET, SOCK_DGRAM, 0)` will need to be in an identical conditional as the prior call to `socket`.
-3. `wolfSSL_set_fd(sslResume, sockfd)`
- - This method call uses the old session data (`sslResume`) and with the same socket file descriptor.
-4. `wolfSSL_set_session(sslResume, session)`
- - This is a new method call. On failure, the return value is (you guessed it) an `SSL_FAILURE` code. On success, it will return (you could try out for jeopardy!) an `SSL_SUCCESS` code.
-5. `wolfSSL_connect(sslResume)` will need to be called in an identical conditional as the prior call to `wolfSSL_connect`.
-6. `wolfSSL_session_reused(sslResume)`
- - This method call returns the `resuming` value from inside the `sslResume` object.
- - This method call is used with a conditional to tell the user whether or not a session was reused. An example is shown below.
-```c
-if(wolfSSL_session_reused(sslResume)) {
-    printf("Reused session ID\n");
-} else {
-    printf("Did not reuse session ID\n");
-}
-```
-
-<<<<<<< HEAD
 ###  4.1.4. Cleanup
 There isn't anything special about cleanup with reused sessions. All that needs to be done is to call `wolfSSL_shutdown` and `wolfssl_free` with the `sslResume` object.
 
@@ -2036,20 +1157,6 @@
 
 #### 5.1.3. Add Enum Variables for Testing Functions
 Add the following before the first function:
-=======
-## CHAPTER 5:
-Convert Server and Client to non-blocking.
-### Section 1:
-Incomplete pending further research.
-
-### Section 2:
-
-#### 2.1. Add new headers to top of file:
-# include <errno.h>    /* error checking */
-# include <fcntl.h>    /* set file status flags */
-
-#### 2.2. Add enum variables for testing functions - before first function:
->>>>>>> c15ac5e8
 ```c
 enum {
     TEST_SELECT_FAIL,
@@ -2058,15 +1165,10 @@
     TEST_ERROR_READY
 };
 ```
-<<<<<<< HEAD
+
 #### 5.1.4. Add a DTLS Selection Function
 This is similar to the `tcp_select()` function in wolfSSL. This function will also call `select()`:
 ##### Figure 5.1
-=======
-#### 2.3. Add a DTLS selection function
-This is similar to the tcp_select() function in wolfSSL. This function will also call
-select():
->>>>>>> c15ac5e8
 ```c
 /* tcp select using dtls nonblocking function*/
 static int dtls_select(int socketfd, int to_sec)
@@ -2095,15 +1197,10 @@
 }
 ```
 
-<<<<<<< HEAD
 #### 5.1.5. Nonblocking DTLS Connect Function:
 This function calls the connect function and checks for various errors within the connection attempts. We placed it before the `DatagramClient()` function:
 ##### Figure 5.2
-=======
-
-#### 2.4. NonBlocking DTLS connect function:
-This function calls the connect function and checks for various errors within the connection attempts. We placed it before the DatagramClient() function:
->>>>>>> c15ac5e8
+
 ```c
 /*Connect using Nonblocking - DTLS version*/
 static void NonBlockingDTLS_Connect(WOLFSSL* ssl)
@@ -2143,15 +1240,10 @@
     }
 ```
 
-<<<<<<< HEAD
 #### 5.1.6. Adjust Datagram Client Function
 Note that this function could be placed within `main()`.
 Create `while` loops for `wolfSSL_write()` and `wolfSSL_read()` to check for errors.
 ##### Figure 5.3
-=======
-#### 2.5.    Adjust Datagram Client Function (could be located within main method).
-Create while loops for wolfSSL_write() and wolfSSL_read() to check for error
->>>>>>> c15ac5e8
 ```c
 void DatagramClient (FILE* clientInput, WOLFSSL* ssl)
 {
@@ -2178,10 +1270,5 @@
 #### REFERENCES:
 
 1. Paul Krzyzanowski, “Programming with UDP sockets”, Copyright 2003-2014, PK.ORG
-<<<<<<< HEAD
 2. The Open Group, “setsockopt - set the socket options”, Copyright © 1997, The Single UNIX ® Specification, Version 2
-3. https://en.wikipedia.org/wiki/POSIX_Threads
-=======
-
-2. The Open Group, “setsockopt - set the socket options”, Copyright © 1997, The Single UNIX ® Specification, Version 2
->>>>>>> c15ac5e8
+3. https://en.wikipedia.org/wiki/POSIX_Threads