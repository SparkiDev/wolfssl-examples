--- conflicted
+++ resolved
@@ -43,16 +43,8 @@
 
 static int cleanup;                 /* To handle shutdown */
 
-<<<<<<< HEAD
-void dtls_set_nonblocking(int*);    /* set the socket non-blocking */
-int NonBlockingSSL_Accept(WOLFSSL*); /* non-blocking accept */
-int AwaitDGram(WOLFSSL_CTX* ctx);    /* Separate out Handling Datagrams */
-int udp_read_connect(int);          /* broken out to improve readability */
-int dtls_select(int socketfd, int toSec);
 void sig_handler(const int sig);
 
-=======
->>>>>>> 55ad1ab9
 /* costumes for select_ret to wear */
 enum {
     TEST_SELECT_FAIL,
@@ -61,7 +53,7 @@
     TEST_ERROR_READY
 };
 
-<<<<<<< HEAD
+/* For handling ^C interrupts passed by the user */
 void sig_handler(const int sig)
 {
     printf("\nSIGINT %d handled\n", sig);
@@ -69,21 +61,6 @@
     return;
 }
 
-int AwaitDGram(WOLFSSL_CTX* ctx)
-{
-    int     on = 1;
-    int     res = 1;
-    int     recvLen;                 /* length of string read */
-    int     readWriteErr = 0;
-    int     listenfd = 0;            /* Initialize our socket */
-    int     clientfd = 0;            /* client connection */
-    int     len = sizeof(on);
-    int     cont;
-    char    buff[MSGLEN];            /* string read from client */
-    WOLFSSL* ssl = NULL;              /* Initialize ssl object */
-    struct sockaddr_in servAddr;     /* our server's address */
-    char    ack[] = "I hear you fashizzle\n";
-=======
 int main(int argc, char** argv)
 {
     /* cont short for "continue?", Loc short for "location" */
@@ -121,9 +98,15 @@
     struct        sockaddr_in cliAddr;
     socklen_t     clilen;
 
+    /* Code for handling signals */
+    struct sigaction act, oact;
+    act.sa_handler = sig_handler;
+    sigemptyset(&act.sa_mask);
+    act.sa_flags = 0;
+    sigaction(SIGINT, &act, &oact);
+
     /* "./config --enable-debug" and uncomment next line for debugging */
     /* wolfSSL_Debugging_ON(); */
->>>>>>> 55ad1ab9
 
     /* Initialize wolfSSL */
     wolfSSL_Init();
