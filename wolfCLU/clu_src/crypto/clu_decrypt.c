/* clu_decrypt.c
 *
 * Copyright (C) 2006-2017 wolfSSL Inc.
 *
 * This file is part of wolfSSL. (formerly known as CyaSSL)
 *
 * wolfSSL is free software; you can redistribute it and/or modify
 * it under the terms of the GNU General Public License as published by
 * the Free Software Foundation; either version 2 of the License, or
 * (at your option) any later version.
 *
 * wolfSSL is distributed in the hope that it will be useful,
 * but WITHOUT ANY WARRANTY; without even the implied warranty of
 * MERCHANTABILITY or FITNESS FOR A PARTICULAR PURPOSE.  See the
 * GNU General Public License for more details.
 *
 * You should have received a copy of the GNU General Public License
 * along with this program; if not, write to the Free Software
 * Foundation, Inc., 51 Franklin Street, Fifth Floor, Boston, MA 02110-1301, USA
 */

#include "clu_include/clu_header_main.h"
#include "clu_include/genkey/clu_genkey.h"

#define MAX_LEN             1024

int wolfCLU_decrypt(char* alg, char* mode, byte* pwdKey, byte* key, int size, 
        char* in, char* out, byte* iv, int block, int keyType)
{
#ifndef NO_AES
    Aes aes;                            /* aes declaration */
#endif

#ifndef NO_DES3
    Des3 des3;                          /* 3des declaration */
#endif

#ifdef HAVE_CAMELLIA
    Camellia camellia;                  /* camellia declaration */
#endif

    FILE*  inFile;                      /* input file */
    FILE*  outFile;                     /* output file */

    RNG     rng;                        /* random number generator */
    byte*   input  = NULL;              /* input buffer */
    byte*   output = NULL;              /* output buffer */
    byte    salt[SALT_SIZE] = {0};      /* salt variable */

    int     currLoopFlag = 1;           /* flag to track the loop */
    int     lastLoopFlag = 0;           /* flag for last loop */
    int     ret          = 0;           /* return variable */
    int     keyVerify    = 0;           /* verify the key is set */
    int     i            = 0;           /* loop variable */
    int     pad          = 0;           /* the length to pad */
    int     length;                     /* length of message */
    int     tempMax = MAX_LEN;              /* equal to MAX_LEN until feof */
    int     sbSize = SALT_SIZE + block; /* size of salt and iv together */

    /* opens input file */
    inFile = fopen(in, "rb");
    if (inFile == NULL) {
        printf("Input file does not exist.\n");
        return DECRYPT_ERROR;
    }
    /* opens output file */

    if ((outFile = fopen(out, "wb")) == NULL) {
        printf("Error creating output file.\n");
        return DECRYPT_ERROR; 
    }

    /* find end of file for length */
    fseek(inFile, 0, SEEK_END);
    length = (int) ftell(inFile);
    fseek(inFile, 0, SEEK_SET);

    /* if there is a remainder, 
     * round up else no round 
     */
    if (length % MAX_LEN > 0) {
        lastLoopFlag = (length/MAX_LEN) + 1;
    }
    else {
        lastLoopFlag =  length/MAX_LEN;
    }

    input = (byte*) XMALLOC(MAX_LEN, HEAP_HINT, DYNAMIC_TYPE_TMP_BUFFER);
    if (input == NULL)
        return MEMORY_E;
    output = (byte*) XMALLOC(MAX_LEN, HEAP_HINT, DYNAMIC_TYPE_TMP_BUFFER);
    if (output == NULL) {
        wolfCLU_freeBins(input, NULL, NULL, NULL, NULL);
    }

    wc_InitRng(&rng);

    /* reads from inFile and writes whatever
     * is there to the input buffer 
     */
    while ( length > 0 ) {

        /* On first loop only read in salt and iv */
        if (currLoopFlag == 1) {
            if ( (int) fread (salt, 1, SALT_SIZE, inFile) != SALT_SIZE) {
                printf("Error reading salt.\n");
                wolfCLU_freeBins(input, output, NULL, NULL, NULL);
                return FREAD_ERROR;
            }

            if ( (int) fread (iv, 1, block, inFile) != block) {
                printf("Error reading salt.\n");
                wolfCLU_freeBins(input, output, NULL, NULL, NULL);
                return FREAD_ERROR;
            } 
            /* replicates old pwdKey if pwdKeys match */
            if (keyType == 1) {
<<<<<<< HEAD
                if (wc_PBKDF2(key, pwdKey, (int) strlen((const char*)pwdKey), salt, 
                            SALT_SIZE, 4096, size, WC_SHA256) != 0) {
=======
                if (wc_PBKDF2(key, pwdKey, (int) strlen((const char*)pwdKey),
                              salt, SALT_SIZE, CLU_4K_TYPE, size,
                              CLU_SHA256) != 0) {
>>>>>>> 4a46d47c
                    printf("pwdKey set error.\n");
                    wolfCLU_freeBins(input, output, NULL, NULL, NULL);
                    return ENCRYPT_ERROR;
                }
            }
            else if (keyType == 2) {
                for (i = 0; i < size; i++) {

                    /* ensure key is set */
                    if (key[i] == 0 || key[i] == '\0') {
                        continue;
                    }
                    else {
                        keyVerify++;
                    }
                }
                if (keyVerify == 0) {
                    printf("the key is all zero's or not set.\n");
                    wolfCLU_freeBins(input, output, NULL, NULL, NULL);
                    return ENCRYPT_ERROR;
                } 
            }
        }

        /* Read in 1kB */
        if ((ret = (int) fread(input, 1, MAX_LEN, inFile)) != MAX_LEN) {
            if (feof(inFile)) {
                tempMax = ret;
            }
            else {
                printf("Input file does not exist.\n");
                wolfCLU_freeBins(input, output, NULL, NULL, NULL);
                return FREAD_ERROR;
            }
        }

        /* sets pwdKey decrypts the message to ouput from input length */
#ifndef NO_AES
        if (XSTRNCMP(alg, "aes", 3) == 0) {
            if (XSTRNCMP(mode, "cbc", 3) == 0) {
                ret = wc_AesSetKey(&aes, key, AES_BLOCK_SIZE, iv, AES_DECRYPTION);
                if (ret != 0) {
                    fclose(inFile);
                    fclose(outFile);
                    wolfCLU_freeBins(input, output, NULL, NULL, NULL);
                    return ret;
                }
                ret = wc_AesCbcDecrypt(&aes, output, input, tempMax);
                if (ret != 0) {
                    fclose(inFile);
                    fclose(outFile);
                    wolfCLU_freeBins(input, output, NULL, NULL, NULL);
                    return DECRYPT_ERROR;
                }
            }  
#ifdef WOLFSSL_AES_COUNTER
            else if (XSTRNCMP(mode, "ctr", 3) == 0) {
                /* if mode is ctr */
                wc_AesSetKeyDirect(&aes, key, AES_BLOCK_SIZE, iv, AES_ENCRYPTION);
                wc_AesCtrEncrypt(&aes, output, input, tempMax);
            }
#endif
        }
#endif
#ifndef NO_DES3
        if (XSTRNCMP(alg, "3des", 4) == 0) {
            ret = wc_Des3_SetKey(&des3, key, iv, DES_DECRYPTION);
            if (ret != 0) {
                fclose(inFile);
                fclose(outFile);
                wolfCLU_freeBins(input, output, NULL, NULL, NULL);
                return ret;
            }
            ret = wc_Des3_CbcDecrypt(&des3, output, input, tempMax);
            if (ret != 0){
                fclose(inFile);
                fclose(outFile);
                wolfCLU_freeBins(input, output, NULL, NULL, NULL);
                return DECRYPT_ERROR;
            }
        }
#endif
#ifdef HAVE_CAMELLIA
        if (XSTRNCMP(alg, "camellia", 8) == 0) {
            ret = wc_CamelliaSetKey(&camellia, key, block, iv);
            if (ret != 0) {
                fclose(inFile);
                fclose(outFile);
                wolfCLU_freeBins(input, output, NULL, NULL, NULL);
                return ret;
            }
            wc_CamelliaCbcDecrypt(&camellia, output, input, tempMax);
        }
#endif
        if (currLoopFlag == lastLoopFlag) {
            if (salt[0] != 0) {
                /* reduces length based on number of padded elements  */
                pad = output[tempMax-1];
                /* adjust length for padded bytes and salt size */
                length -= pad + sbSize;
                /* reset tempMax for smaller decryption */
                fwrite(output, 1, length, outFile);
                break;
            }
            else {
                fwrite(output, 1, tempMax, outFile);

                XMEMSET(input, 0, tempMax);
                XMEMSET(output, 0, tempMax);
                break;
            }
        } 
        /* writes output to the outFile */
        fwrite(output, 1, tempMax, outFile);

        XMEMSET(input, 0, tempMax);
        XMEMSET(output, 0, tempMax);

        currLoopFlag++;
        length -= tempMax;
    }
    /* closes the opened files and frees memory */
    XMEMSET(input, 0, MAX_LEN);
    XMEMSET (output, 0, MAX_LEN);
    wolfCLU_freeBins(input, output, NULL, NULL, NULL);
    XMEMSET(key, 0, size);
    /* Use the wolfssl wc_FreeRng to free rng */
    wc_FreeRng(&rng);
    fclose(inFile);
    fclose(outFile);

    return 0;
}<|MERGE_RESOLUTION|>--- conflicted
+++ resolved
@@ -115,14 +115,9 @@
             } 
             /* replicates old pwdKey if pwdKeys match */
             if (keyType == 1) {
-<<<<<<< HEAD
-                if (wc_PBKDF2(key, pwdKey, (int) strlen((const char*)pwdKey), salt, 
-                            SALT_SIZE, 4096, size, WC_SHA256) != 0) {
-=======
                 if (wc_PBKDF2(key, pwdKey, (int) strlen((const char*)pwdKey),
                               salt, SALT_SIZE, CLU_4K_TYPE, size,
                               CLU_SHA256) != 0) {
->>>>>>> 4a46d47c
                     printf("pwdKey set error.\n");
                     wolfCLU_freeBins(input, output, NULL, NULL, NULL);
                     return ENCRYPT_ERROR;
